class SSN_Data:
    """
    Blank class for managing SSN data.
    Can assign named variables to this class to avoid global class variables
    """
    pass


class SSN_ADF_Config:
    """
    Class to store static config variables
    """

<<<<<<< HEAD
    # ADF/QDF and FULL/OBS default values
    ADF_TYPE = "QDF"
    MONTH_TYPE = "FULLM"

    # MULTI THREADING
    PROCESSES = 1 # 1 -- do not use any parallel processing.
                # -1 --  use all cores on machine.
                # Otherwise -- defines number of cores to use.


=======
>>>>>>> 44860b96
    # Plotting config varibales
    PLOT_OPTIMAL_THRESH = True
    PLOT_ACTIVE_OBSERVED = True
    PLOT_DIST_THRESH_MI = True
    PLOT_INTERVAL_SCATTER = True
    PLOT_MIN_EMD = True
    PLOT_SIM_FIT = True
    PLOT_DIST_THRESH = True
    PLOT_SINGLE_THRESH_SCATTER = True
    PLOT_MULTI_THRESH_SCATTER = True

    @staticmethod
    def get_file_prepend(adf_type, month_type):
        if adf_type == "ADF":
            prepend = "A_"
        elif adf_type == "QDF":
            prepend = "Q_"
        else:
            raise ValueError('Invalid flag: Use \'ADF\' (or \'QDF\') for active (1-quiet) day fraction.')

        if month_type == "FULLM":
            prepend += "M_"
        elif month_type == "OBS":
            prepend += "O_"
        else:
            raise ValueError('Invalid flag: Use \'OBS\' (or \'FULLM\') to use observed days (full month length) to determine ADF.')
        return prepend

    @staticmethod
    def get_file_output_string(number, title, ssn_data, adf_type, month_type):
        return '{}/{}_{}/{}{}_{}_{}_{}.png'.format(
            ssn_data.output_path,
            ssn_data.CalObs,
            ssn_data.NamObs,
            SSN_ADF_Config.get_file_prepend(adf_type, month_type),
            number,
            ssn_data.CalObs,
            ssn_data.NamObs,
            title)<|MERGE_RESOLUTION|>--- conflicted
+++ resolved
@@ -11,7 +11,6 @@
     Class to store static config variables
     """
 
-<<<<<<< HEAD
     # ADF/QDF and FULL/OBS default values
     ADF_TYPE = "QDF"
     MONTH_TYPE = "FULLM"
@@ -21,9 +20,6 @@
                 # -1 --  use all cores on machine.
                 # Otherwise -- defines number of cores to use.
 
-
-=======
->>>>>>> 44860b96
     # Plotting config varibales
     PLOT_OPTIMAL_THRESH = True
     PLOT_ACTIVE_OBSERVED = True
