import os


class SSN_Data:
    """
    Blank class for managing SSN data.
    Can assign named variables to this class to avoid global class variables
    """
    pass


class SSN_ADF_Config:
    """
    Class to store static config variables
    """

    # MULTIPROCESSING
    # 1 --> do not use any parallel processing.
    # -1 -->  use all cores on machine.
    # Other --> defines number of cores to use
    PROCESSES = 1

    # SCATTER PLOT AND R2 OPTIONS
    # "true" --> Use sqrt(GN + 1)
    # "False" --> Use GN
    SQRT_2DHIS = False

    # OPTIMIZATION OPTIONS
    # '1' uses the absolute best combination of time and threshold and prevents the code from plotting the
    # EMD vs. Threshold plots
    # '>1' calculates the threshold using the average of the NBEST points
    NBEST = 1

    # DYNAMIC ADF OPTIONS
    # PCTLO defines the percentile of ADF months for which low activity conditions hold
    # PCTHI defines the percentile of ADF months for which high activity conditions hold
    PCTLO = 85
    PCTHI = 90

    # OVERWRITING AND SKIPPING PLOTS
    # Setting both flags to false will recreate and overwrite all plots for all observers
    # Overwrite plots already present
    # Even when false, still have to process each observer
    # Safer than the SKIP_OBSERVERS_WITH_PLOTS flag
    SKIP_PRESENT_PLOTS = False
    # Ignore any observer that has any plots with current flags in its output folder
    # Skips processing observer data making the process much faster
    # However, if a plot that should have been made previously is missing it will not be made when this flag is enabled
    # More dangerous than SKIP_PRESENT_PLOTS, but good when confident that existing observers were completely processed
    SKIP_OBSERVERS_WITH_PLOTS = False

    # Plotting config variables
    PLOT_SN_ADF = True
    PLOT_SN_AL = True
    PLOT_OPTIMAL_THRESH = True
    PLOT_ACTIVE_OBSERVED = True
    PLOT_DIST_THRESH_MI = True
    PLOT_INTERVAL_SCATTER = True
    PLOT_INTERVAL_DISTRIBUTION = True
    PLOT_MIN_EMD = True
    PLOT_SIM_FIT = True
    PLOT_DIST_THRESH = True
    PLOT_SINGLE_THRESH_SCATTER = True
    PLOT_MULTI_THRESH_SCATTER = True
    PLOT_SMOOTHED_SERIES = True

    # Suppress numpy warnings for cleaner console output
    SUPPRESS_NP_WARNINGS = False

    @staticmethod
    def get_file_prepend(num_type, den_type, PCTLO, PCTHI):
        """
        :param num_type: ADF parameter set in config
        :param den_type: month length parameter set in config
        :param PCTLO: defines the percentile of ADF months for which low activity conditions hold
        :param PCTLO: defines the percentile of ADF months for which high activity conditions hold
        :return: prepend for plots depending on ADF and month length
        """

        # Type of numerator
        if num_type == "ADF":
            prepend = "A_"
        elif num_type == "QDF":
            prepend = "Q_"
        else:
            raise ValueError(
                'Invalid flag: Use \'ADF\' (or \'QDF\') for active (quiet) day fraction')

        # Type of denominator
        if den_type == "FULLM":
            prepend += "M_"
        elif den_type == "OBS":
            prepend += "O_"
        elif den_type == "DTh":
            prepend += "D_"
        else:
            raise ValueError(
                'Invalid flag: Use \'OBS\' (or \'FULLM\') to use observed days (full month length), or use \'DTh\' for dynamic ADF.')

        prepend += "NB" + str(SSN_ADF_Config.NBEST)
        prepend += "_PL" + str(SSN_ADF_Config.PCTLO) + "_PH" + str(SSN_ADF_Config.PCTHI)

        return prepend

    @staticmethod
<<<<<<< HEAD
    def get_file_output_string(number, title, ssn_data, num_type, den_type):
=======
    def get_file_output_string(number, title, ssn_data, num_type, den_type, PCTLO, PCTHI):
>>>>>>> b1834e26
        """
        :param number: Plot type identifier
        :param title: Plot title
        :param ssn_data: SSN_Data object storing metadata
        :param num_type: ADF parameter set in config
        :param den_type: month length parameter set in config
        :param PCTLO: defines the percentile of ADF months for which low activity conditions hold
        :param PCTLO: defines the percentile of ADF months for which high activity conditions hold
        :return: Path
        """
        return os.path.join(ssn_data.output_path,
                            "{}_{}".format(ssn_data.CalObs, ssn_data.NamObs),
                            "{}_{}_{}_{}_{}.png".format(number,
                                                       SSN_ADF_Config.get_file_prepend(num_type, den_type, PCTLO, PCTHI),
                                                       ssn_data.CalObs,
                                                       ssn_data.NamObs,
                                                       title))
    <|MERGE_RESOLUTION|>--- conflicted
+++ resolved
@@ -103,11 +103,7 @@
         return prepend
 
     @staticmethod
-<<<<<<< HEAD
-    def get_file_output_string(number, title, ssn_data, num_type, den_type):
-=======
     def get_file_output_string(number, title, ssn_data, num_type, den_type, PCTLO, PCTHI):
->>>>>>> b1834e26
         """
         :param number: Plot type identifier
         :param title: Plot title
