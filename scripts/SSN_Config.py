--- conflicted
+++ resolved
@@ -10,21 +10,6 @@
     """
     Class to store static config variables
     """
-
-    # Observer ID range and who to skip
-<<<<<<< HEAD
-    OBS_START_ID = []
-    OBS_END_ID = []
-    SKIP_OBS = []
-=======
-    OBS_START_ID = 418
-    OBS_END_ID = 600
-    SKIP_OBS = [332, 356]
->>>>>>> 0f8f5bdc
-
-    # ADF variables
-    ADF_TYPE = ""  # Set to 'ADF' (QDF) to use ADF (1-QDF) calculation.
-    MONTH_TYPE = ""  # Set to 'OBS' ('FULLM') to use observed days (full month length) to determine ADF
 
     # Plotting config varibales
     PLOT_OPTIMAL_THRESH = True
