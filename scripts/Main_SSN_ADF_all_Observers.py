--- conflicted
+++ resolved
@@ -29,15 +29,10 @@
 #################
 
 # Observer ID range and who to skip
-<<<<<<< HEAD
 SSN_ADF_Config.OBS_START_ID = 336
 SSN_ADF_Config.OBS_END_ID = 600
 SSN_ADF_Config.SKIP_OBS = [332, 385, 418]
-=======
-SSN_ADF_Config.OBS_START_ID = 592 #318 #356
-SSN_ADF_Config.OBS_END_ID = 593 #600
-SSN_ADF_Config.SKIP_OBS = [332]
->>>>>>> 9a5f8cf5
+
 
 # Quantity to use in the numerator of the ADF:  Active days "ADF", 1-quiet days "QDF"
 SSN_ADF_Config.NUM_TYPE = "ADF"
@@ -153,13 +148,8 @@
                  output_path='output/' + output_path,
                  font={'family': 'sans-serif',
                        'weight': 'normal',
-<<<<<<< HEAD
                        'size': 21},
                  dt=10,  # Temporal Stride in days
-=======
-                       'size': 21}, 
-                 dt=30,  # Temporal Stride in days
->>>>>>> 9a5f8cf5
                  phTol=2,  # Cycle phase tolerance in years
                  thN=100,  # Number of thresholds including 0
                  thI=1,  # Threshold increments
