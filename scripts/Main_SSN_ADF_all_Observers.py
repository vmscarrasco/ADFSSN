--- conflicted
+++ resolved
@@ -29,13 +29,8 @@
 #################
 
 # Observer ID range and who to skip
-<<<<<<< HEAD
-SSN_ADF_Config.OBS_START_ID = 325
-SSN_ADF_Config.OBS_END_ID = 326
-=======
 SSN_ADF_Config.OBS_START_ID = 318
 SSN_ADF_Config.OBS_END_ID = 735
->>>>>>> f99a5ad0
 SSN_ADF_Config.SKIP_OBS = [332, 385]
 
 # Quantity to use in the numerator of the ADF:  Active days "ADF", 1-quiet days "QDF"
@@ -48,7 +43,7 @@
 plotSwitch = True
 
 # Output Folder
-output_path = 'Run-2018-10-20'
+output_path = 'Run-2018-10-18'
 
 ###################
 # PARSING ARGUMENTS#
