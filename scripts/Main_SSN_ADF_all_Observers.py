import csv
import numpy as np
from SSN_ADF import ssnADF
from SSN_Config import SSN_ADF_Config
import SSN_ADF_Plotter
import argparse
from multiprocessing import Pool
from SSN_Config import SSN_ADF_Config as config
import os

parser = argparse.ArgumentParser(description="Specify arguments for SSN/ADF config")
parser.add_argument('-Q', "--QDF", help="Run using QDF calculation", action='store_true')
parser.add_argument('-A', "--ADF", help="Run using ADF calculation", action='store_true')
parser.add_argument('-M', "--month", help="Run using full month length in ADF calculation", action='store_true')
parser.add_argument('-O', "--obs", help="Run using total observed days in ADF calculation", action='store_true')
parser.add_argument('-D', "--DTh", help="Run using dynamic ADF calculation", action='store_true')
parser.add_argument("-t", "--threads", help="Number of threads to use in multiprocessing", type=int)
parser.add_argument("--start-id", help="ID of the observer to start at", type=int)
parser.add_argument("--end-id", help="ID of the observer to end at", type=int)
parser.add_argument("--skip-observers", help="Ignore observers who have a plot present "
                                             "(see SKIP_OBSERVERS_WITH_PLOTS in config)", action='store_true')
parser.add_argument("--suppress-warnings", help="Suppress all numpy related warnings (use with caution)"
                    , action='store_true')

args, leftovers = parser.parse_known_args()

#################
# CONFIGURATION #
#################

# Observer ID range and who to skip
<<<<<<< HEAD
SSN_ADF_Config.OBS_START_ID = 320
=======
SSN_ADF_Config.OBS_START_ID = 324
>>>>>>> d06298a7
SSN_ADF_Config.OBS_END_ID = 600
SSN_ADF_Config.SKIP_OBS = [332, 385]

# Quantity to use in the numerator of the ADF:  Active days "ADF", 1-quiet days "QDF"
SSN_ADF_Config.NUM_TYPE = "ADF"

# Quantity to use in the denominator:  Observed days "OBS" or the full month "FULLM", or dynamic ADF "DTh"
SSN_ADF_Config.DEN_TYPE = "DTh"

# Flag to turn on saving of figures
plotSwitch = True

# Output Folder
output_path = 'Run-2018-10-18'

###################
# PARSING ARGUMENTS#
###################
# Arguments will over-ride the options set above

# Quantity to use in the numerator of the ADF:  Active days or 1-quiet days
if args.QDF and args.ADF:
    raise ValueError('Invalid Flags: Can only use one ADF/QDF flag at a time')
elif args.QDF:
    SSN_ADF_Config.NUM_TYPE = "QDF"  # Set to 'QDF' to use 1-QDF calculation.
elif args.ADF:
    SSN_ADF_Config.NUM_TYPE = "ADF"  # Set to 'ADF'  to use ADF calculation.

# Quantity to use in the denominator:  Observed days or the full month
if (args.month and args.obs) or (args.DTh and args.month) or (args.obs and args.DTh):
    raise ValueError('Invalid Flags: Can only use one FULLM/OBS flag at a time')
elif args.month:
    SSN_ADF_Config.DEN_TYPE = "FULLM"  # Set to 'FULLM' to use full month length to determine ADF
elif args.obs:
    SSN_ADF_Config.DEN_TYPE = "OBS"  # Set to 'OBS' to use observed days to determine ADF
elif args.DTh:
    SSN_ADF_Config.DEN_TYPE = "DTh"  # Set to Dynamic Threshold to use ADF calculation.

# Set number of threads
if args.threads is not None:
    SSN_ADF_Config.PROCESSES = args.threads

# Set start and end ID of observer loop through command line
if args.start_id is not None:
    SSN_ADF_Config.OBS_START_ID = args.start_id
if args.end_id is not None:
    SSN_ADF_Config.OBS_END_ID = args.end_id

# Flag to skip over already processed observers (see config file for more detail)
if args.skip_observers:
    SSN_ADF_Config.SKIP_OBSERVERS_WITH_PLOTS = args.skip_observers

# Suppress numpy warning messages
if args.suppress_warnings:
    SSN_ADF_Config.SUPPRESS_NP_WARNINGS = args.suppress_warnings

if SSN_ADF_Config.SUPPRESS_NP_WARNINGS:
    np.warnings.filterwarnings('ignore')

# Output CSV file path
output_csv_file = 'output/{}/{}_Observer_ADF.csv'.format(output_path, SSN_ADF_Config.get_file_prepend(
    SSN_ADF_Config.NUM_TYPE, SSN_ADF_Config.DEN_TYPE))

#################
# STARTING SCRIPT#
#################

print(
    "Starting script with ADF calculation flags: {} / {}\n".format(SSN_ADF_Config.NUM_TYPE, SSN_ADF_Config.DEN_TYPE))

# Naming Columns
header = ['Observer',
          'Station',
          'AvThreshold',  # Weighted threshold average based on the nBest matches for all simultaneous fits
          'SDThreshold',  # Weighted threshold standard deviation based on the nBest matches for all simultaneous fits
          'AvThresholdS',  # Weighted threshold average based on the nBest matches for different intervals
          'SDThresholdS',  # Weighted threshold standard deviation based on the nBest matches for different intervals
          'mneSth',  # Mean normalized error - single threshold
          'mneMth',  # Mean normalized error - multi threshold
          # Common threshold
          'R2d',  # R square
          'Mean.Res',  # Mean residual
          'Mean.Rel.Res',  # Mean relative residual
          'R2Md',  # R square of the median
          'Mean.ResM',  # Mean residual of the median
          'Mean.Rel.ResM',  # Mean relative residual of the median
          # Separate intervals
          'R2dSI',  # R square
          'Mean.Res.SI',  # Mean residual
          'Mean.Rel.Res.SI',  # Mean relative residual
          'R2MdSI',  # R square of the median
          'Mean.ResM.SI',  # Mean residual of the median
          'Mean.Rel.ResM.SI',  # Mean relative residual of the median
          # Using the different threshold for each interval
          'R2dDifT',  # R square
          'Mean.ResDifT',  # Mean residual
          'Mean.Rel.ResDifT',  # Mean relative residual
          'R2MdDifT',  # R square of the median
          'Mean.ResMDifT',  # Mean residual of the median
          'Mean.Rel.ResMDifT',  # Mean relative residual of the median
          # Common threshold, but only the valid intervals
          'R2dVI',  # R square
          'Mean.ResVI',  # Mean residual
          'Mean.Rel.ResVI',  # Mean Relative residual
          'R2MdVI',  # R square of the median
          'Mean.ResMVI',  # Mean residual of the median
          'Mean.Rel.ResMVI',  # Mean Relative residual of the median
          # Other Observing variables
          'QDays',  # Total number of Quiet days
          'ADays',  # Total number of Active days
          'NADays',  # Total number of missing days in data
          'QAFrac',  # Fraction of quiet to active days
          'ObsPerMonth',  # Average number of days observed per month
          'RiseCount',  # Number of intervals in rising phases
          'DecCount',  # Number of intervals in declining phases
          'InvCount',  # Number of invalid intervals in observer
          'RiseMonths',  # Number of months in rising phases
          'DecMonths',  # Number of months in declining phases
          'InvMonths',  # Number of invalid months in observer
          'InvMoStreak',  # Highest number of invalid months in a row (biggest gap)
          'ObsStartDate',  # Starting date
          'ObsTotLength']  # Days between starting and ending dates

# Read Data and plot reference search windows, minima and maxima
ssn_adf = ssnADF(ref_data_path='../input_data/SC_SP_RG_DB_KM_group_areas_by_day.csv',
                 silso_path='../input_data/SN_m_tot_V2.0.csv',
                 silso_path_daily='../input_data/SN_d_tot_V2.0.csv',
                 obs_data_path='../input_data/GNObservations_JV_V1.22.csv',
                 obs_observer_path='../input_data/GNObservers_JV_V1.22.csv',
                 output_path='output/' + output_path,
                 font={'family': 'sans-serif',
                       'weight': 'normal',
                       'size': 21},
                 dt=10,  # Temporal Stride in days
                 phTol=2,  # Cycle phase tolerance in years
                 thN=100,  # Number of thresholds including 0
                 thI=1,  # Threshold increments
                 thNPc=20,  # Number of thresholds including 0 for percentile fitting
                 thIPc=5,  # Threshold increments for percentile fitting
                 MoLngt=15,  # Duration of the interval ("month") used to calculate the ADF
                 minObD=0.33,  # Minimum proportion of days with observation for a "month" to be considered valid
                 vldIntThr=0.33,
                 # Minimum proportion of valid "months" for a decaying or raising interval to be considered valid
                 plot=plotSwitch)

# Stores SSN metadata set in a SSN_ADF_Class
ssn_data = ssn_adf.ssn_data

if not os.path.exists(output_csv_file):
    with open(output_csv_file, 'w', newline='') as f:
        writer = csv.writer(f)
        writer.writerow(header)


# Start pipeline for an individual observer
def run_obs(CalObsID):
    if CalObsID in SSN_ADF_Config.SKIP_OBS:
        return

    print("######## Starting run on observer {} ########\n".format(CalObsID))

    # Processing observer
    obs_valid = ssn_adf.processObserver(ssn_data,  # SSN metadata
                                        CalObs=CalObsID)  # Observer identifier denoting observer to be processed

    # Continue only if observer has valid intervals
    if obs_valid:

        # Plot active vs. observed days
        if plotSwitch and SSN_ADF_Config.PLOT_ACTIVE_OBSERVED:
            SSN_ADF_Plotter.plotActiveVsObserved(ssn_data)

        # Calculating the Earth's Mover Distance using sliding windows for different intervals
        obs_ref_overlap = ssn_adf.ADFscanningWindowEMD(ssn_data,
                                                       Dis_Pow=2)  # Power index used to define the distance matrix for EMD calculation

        if plotSwitch:
            # Plot active vs. observed days
            if SSN_ADF_Config.PLOT_OPTIMAL_THRESH:
                SSN_ADF_Plotter.plotOptimalThresholdWindow(ssn_data)

            # Plot SN vs. ADF
            if SSN_ADF_Config.PLOT_SN_ADF and SSN_ADF_Config.DEN_TYPE == "DTh":
                SSN_ADF_Plotter.plotHistSnADF(ssn_data)

            # Plot SN vs AL
            if SSN_ADF_Config.PLOT_SN_AL and SSN_ADF_Config.DEN_TYPE == "DTh":
                SSN_ADF_Plotter.plotFitAl(ssn_data)

            # Plot Distribution of active thresholds
            if SSN_ADF_Config.PLOT_DIST_THRESH_MI and config.NBEST > 1:
                SSN_ADF_Plotter.plotDistributionOfThresholdsMI(ssn_data)

            # If there is overlap between the observer and reference plot the y=x scatterplots
            if SSN_ADF_Config.PLOT_INTERVAL_SCATTER and obs_ref_overlap:
                SSN_ADF_Plotter.plotIntervalScatterPlots(ssn_data)

            # Plot optimal distributions for each threshold
            if SSN_ADF_Config.PLOT_INTERVAL_DISTRIBUTION:
                SSN_ADF_Plotter.plotIntervalDistributions(ssn_data)

        # Calculating the Earth's Mover Distance using common thresholds for different intervals
        if np.sum(ssn_data.vldIntr) > 1:
            plot_EMD_obs = ssn_adf.ADFsimultaneousEMD(ssn_data,
                                                      NTshifts=20,
                                                      # Number of best distances to use per interval
                                                      maxInterv=4,
                                                      # Maximum number of separate intervals after which we force the root calculation
                                                      addNTshifts=0,
                                                      # Additional number of distances to use per each number of intervals below maxInterv
                                                      maxIter=20000)
                                                      # Maximum number of iterations accepted

        # Calculate smoothed series for comparison
        ssn_adf.smoothedComparison(ssn_data,
                                   gssnKrnl=75)
        # Width of the gaussian smoothing kernel in days

        if plotSwitch:

            if np.sum(ssn_data.vldIntr) > 1 and plot_EMD_obs:
                # Plotting minimum EMD figure
                if SSN_ADF_Config.PLOT_MIN_EMD:
                    SSN_ADF_Plotter.plotMinEMD(ssn_data)

                # Plot the result of simultaneous fit
                if SSN_ADF_Config.PLOT_SIM_FIT:
                    SSN_ADF_Plotter.plotSimultaneousFit(ssn_data)

                # Plot the distribution of thresholds
                if SSN_ADF_Config.PLOT_DIST_THRESH and config.NBEST > 1:
                    SSN_ADF_Plotter.plotDistributionOfThresholds(ssn_data)

                if SSN_ADF_Config.PLOT_MULTI_THRESH_SCATTER and obs_ref_overlap:
                    SSN_ADF_Plotter.plotMultiThresholdScatterPlot(ssn_data)

                if SSN_ADF_Config.PLOT_SINGLE_THRESH_DIS:
                    SSN_ADF_Plotter.plotSingleThresholdDistributions(ssn_data)

            # If there is overlap between the observer and reference plot the y=x scatterplots
            if obs_ref_overlap:
                if SSN_ADF_Config.PLOT_SINGLE_THRESH_SCATTER:
                    SSN_ADF_Plotter.plotSingleThresholdScatterPlot(ssn_data)

                if SSN_ADF_Config.PLOT_SMOOTHED_SERIES:
                    SSN_ADF_Plotter.plotSmoothedSeries(ssn_data)

        # Saving row
        y_row = [ssn_data.CalObs,
                 ssn_data.NamObs,
                 ssn_data.wAv,  # Weighted threshold average based on the nBest matches for all simultaneous fits
                 ssn_data.wSD,
                 # Weighted threshold standard deviation based on the nBest matches for all simultaneous fits
                 ssn_data.wAvI,  # Weighted threshold average based on the nBest matches for different intervals
                 ssn_data.wSDI,
                 # Weighted threshold standard deviation based on the nBest matches for different intervals
                 ssn_data.mneSth,  # Mean normalized error - single threshold
                 ssn_data.mneMth,  # Mean normalized error - multi threshold
                 # Common threshold
                 ssn_data.mD['rSq'],  # R square
                 ssn_data.mD['mRes'],  # Mean residual
                 ssn_data.mD['mRRes'],  # Mean relative residual
                 ssn_data.mD['rSqM'],  # R square of the median
                 ssn_data.mD['mResM'],  # Mean residual of the median
                 ssn_data.mD['mRResM'],  # Mean relative residual of the median
                 # Separate intervals
                 ssn_data.rSqI,  # R square
                 ssn_data.mResI,  # Mean residual
                 ssn_data.mRResI,  # Mean relative residual
                 ssn_data.rSqIM,  # R square of the median
                 ssn_data.mResIM,  # Mean residual of the median
                 ssn_data.mRResIM,  # Mean relative residual of the median
                 # Using the different threshold for each interval
                 ssn_data.mDDT['rSq'],  # R square
                 ssn_data.mDDT['mRes'],  # Mean residual
                 ssn_data.mDDT['mRRes'],  # Mean relative residual
                 ssn_data.mDDT['rSqM'],  # R square of the median
                 ssn_data.mDDT['mResM'],  # Mean residual of the median
                 ssn_data.mDDT['mRResM'],  # Mean relative residual of the median
                 # Common threshold, but only the valid intervals
                 ssn_data.mDOO['rSq'],  # R square
                 ssn_data.mDOO['mRes'],  # Mean residual
                 ssn_data.mDOO['mRRes'],  # Mean relative residual
                 ssn_data.mDOO['rSqM'],  # R square of the median
                 ssn_data.mDOO['mResM'],  # Mean residual of the median
                 ssn_data.mDOO['mRResM'],  # Mean relative residual of the median
                 # Other Observing variables
                 ssn_data.QDays,  # Total number of Quiet days
                 ssn_data.ADays,  # Total number of Active days
                 ssn_data.NADays,  # Total number of missing days in data
                 ssn_data.QAFrac,  # Fraction of quiet to active days
                 ssn_data.ObsPerMonth,  # Average number of days observed per month
                 ssn_data.RiseCount,  # Number of intervals in rising phases
                 ssn_data.DecCount,  # Number of intervals in declining phases
                 ssn_data.InvCount,  # Number of invalid intervals in observer
                 ssn_data.RiseMonths,  # Number of months in rising phases
                 ssn_data.DecMonths,  # Number of months in declining phases
                 ssn_data.InvMonths,  # Number of invalid months in observer
                 ssn_data.InvMoStreak,  # Highest number of invalid months in a row (biggest gap)
                 ssn_data.ObsStartDate,  # Start date
                 ssn_data.ObsTotLength  # Days between starting and ending dates
                 ]

        with open(output_csv_file, 'a+', newline='') as f:
            writer = csv.writer(f)
            writer.writerow(y_row)


if __name__ == '__main__':

    obs_range = range(SSN_ADF_Config.OBS_START_ID, SSN_ADF_Config.OBS_END_ID)

    # If SKIP_OBSERVERS_WITH_PLOTS is set, for each observer find matching directory
    # If there is a file with the same flags as currently set, add this observer to list of observers to skip
    if SSN_ADF_Config.SKIP_OBSERVERS_WITH_PLOTS:
        out_dir = os.path.join(os.path.dirname(os.path.abspath(__file__)), 'output', output_path)
        for ob in obs_range:
            for dname in os.listdir(out_dir):
                if dname.startswith('{}_'.format(ob)):
                    for file in os.listdir(os.path.join(out_dir, dname)):
                        if file.startswith(
                                SSN_ADF_Config.get_file_prepend(SSN_ADF_Config.ADF_TYPE,
                                                                SSN_ADF_Config.MONTH_TYPE)):
                            SSN_ADF_Config.SKIP_OBS.append(ob)
                            break
        print("\nSkipping observers who have plot(s) labeled with the current flags ({} / {}):\n{}\n"
              "Change the SKIP_OBSERVERS_WITH_PLOTS config flag to remove this behavior\n".format(
            SSN_ADF_Config.ADF_TYPE, SSN_ADF_Config.MONTH_TYPE, SSN_ADF_Config.SKIP_OBS))

    if SSN_ADF_Config.PROCESSES == 1:
        for i in obs_range:
            run_obs(i)  # Start process normally
    elif SSN_ADF_Config.PROCESSES == -1:
        try:
            pool = Pool()  # Create a multiprocessing Pool with all available cores
            pool.map(run_obs, obs_range)  # process all observer iterable with pool
        finally:  # To make sure processes are closed in the end, even if errors happen
            pool.close()
            pool.join()
    else:
        # Safety checks for process number
        if SSN_ADF_Config.PROCESSES < -1 or SSN_ADF_Config.PROCESSES == 0:
            raise ValueError(
                "Invalid processes number ({}). Please set to a valid number.".format(SSN_ADF_Config.PROCESSES))
        elif SSN_ADF_Config.PROCESSES > os.cpu_count():
            raise ValueError("Processes number higher than CPU count. "
                             "You tried to initiate {} processes, while only having {} CPU's.".format(
                SSN_ADF_Config.PROCESSES, os.cpu_count()))
        try:
            pool = Pool(processes=SSN_ADF_Config.PROCESSES)  # Create a multiprocessing Pool
            pool.map(run_obs, obs_range)  # process all observer iterable with pool
        finally:  # To make sure processes are closed in the end, even if errors happen
            pool.close()
            pool.join()<|MERGE_RESOLUTION|>--- conflicted
+++ resolved
@@ -29,11 +29,7 @@
 #################
 
 # Observer ID range and who to skip
-<<<<<<< HEAD
-SSN_ADF_Config.OBS_START_ID = 320
-=======
 SSN_ADF_Config.OBS_START_ID = 324
->>>>>>> d06298a7
 SSN_ADF_Config.OBS_END_ID = 600
 SSN_ADF_Config.SKIP_OBS = [332, 385]
 
