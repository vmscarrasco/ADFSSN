--- conflicted
+++ resolved
@@ -29,16 +29,9 @@
 #################
 
 # Observer ID range and who to skip
-<<<<<<< HEAD
-SSN_ADF_Config.OBS_START_ID = 446 #318 #356
-SSN_ADF_Config.OBS_END_ID = 447 #600
-SSN_ADF_Config.SKIP_OBS = [332]
-=======
 SSN_ADF_Config.OBS_START_ID = 336
 SSN_ADF_Config.OBS_END_ID = 600
 SSN_ADF_Config.SKIP_OBS = [332, 385, 418]
-
->>>>>>> 716e8199
 
 # Quantity to use in the numerator of the ADF:  Active days "ADF", 1-quiet days "QDF"
 SSN_ADF_Config.NUM_TYPE = "ADF"
@@ -229,11 +222,7 @@
             plot_EMD_obs = ssn_adf.ADFsimultaneousEMD(ssn_data,
                                                   disThres=3,
                                                   # Threshold above which we will ignore timeshifts in simultaneous fit
-<<<<<<< HEAD
-                                                  MaxIter=100000)
-=======
                                                   MaxIter=2000)
->>>>>>> 716e8199
                                                   # Maximum number of iterations above which we skip simultaneous fit
 
         if plotSwitch:
