import csv
import numpy as np
from SSN_ADF import ssnADF
from SSN_Config import SSN_ADF_Config
import SSN_ADF_Plotter
import argparse
from multiprocessing import Pool
from SSN_Config import SSN_ADF_Config as config
import os

parser = argparse.ArgumentParser(description="Specify arguments for SSN/ADF config")
parser.add_argument('-Q', "--QDF", help="Run using QDF calculation", action='store_true')
parser.add_argument('-A', "--ADF", help="Run using ADF calculation", action='store_true')
parser.add_argument('-M', "--month", help="Run using full month length in ADF calculation", action='store_true')
parser.add_argument('-O', "--obs", help="Run using total observed days in ADF calculation", action='store_true')
parser.add_argument('-D', "--DTh", help="Run using dynamic ADF calculation", action='store_true')
parser.add_argument("-t", "--threads", help="Number of threads to use in multiprocessing", type=int)
parser.add_argument("--start-id", help="ID of the observer to start at", type=int)
parser.add_argument("--end-id", help="ID of the observer to end at", type=int)
parser.add_argument("--skip-observers", help="Ignore observers who have a plot present "
                                             "(see SKIP_OBSERVERS_WITH_PLOTS in config)", action='store_true')
parser.add_argument("--suppress-warnings", help="Suppress all numpy related warnings (use with caution)"
                    , action='store_true')

args, leftovers = parser.parse_known_args()

#################
# CONFIGURATION #
#################

# Observer ID range and who to skip
<<<<<<< HEAD
SSN_ADF_Config.OBS_START_ID = 417
SSN_ADF_Config.OBS_END_ID = 631 #634
SSN_ADF_Config.SKIP_OBS = [] #[332, 385, 418, 574, 579, 635]
=======
SSN_ADF_Config.OBS_START_ID = 318
SSN_ADF_Config.OBS_END_ID = 634
SSN_ADF_Config.SKIP_OBS = [332, 385, 418, 574, 579, 635]
>>>>>>> 07f478f3

# Quantity to use in the numerator of the ADF:  Active days "ADF", 1-quiet days "QDF"
SSN_ADF_Config.NUM_TYPE = "ADF"

# Quantity to use in the denominator:  Observed days "OBS" or the full month "FULLM", or dynamic ADF "DTh"
SSN_ADF_Config.DEN_TYPE = "DTh"

# Flag to turn on saving of figures
plotSwitch = True

###################
# PARSING ARGUMENTS#
###################
# Arguments will over-ride the options set above

# Quantity to use in the numerator of the ADF:  Active days or 1-quiet days
if args.QDF and args.ADF:
    raise ValueError('Invalid Flags: Can only use one ADF/QDF flag at a time')
elif args.QDF:
    SSN_ADF_Config.NUM_TYPE = "QDF"  # Set to 'QDF' to use 1-QDF calculation.
elif args.ADF:
    SSN_ADF_Config.NUM_TYPE = "ADF"  # Set to 'ADF'  to use ADF calculation.

# Quantity to use in the denominator:  Observed days or the full month
if (args.month and args.obs) or (args.DTh and args.month) or (args.obs and args.DTh):
    raise ValueError('Invalid Flags: Can only use one FULLM/OBS flag at a time')
elif args.month:
    SSN_ADF_Config.DEN_TYPE = "FULLM"  # Set to 'FULLM' to use full month length to determine ADF
elif args.obs:
    SSN_ADF_Config.DEN_TYPE = "OBS"  # Set to 'OBS' to use observed days to determine ADF
elif args.DTh:
    SSN_ADF_Config.DEN_TYPE = "DTh"  # Set to Dynamic Threshold to use ADF calculation.

# Set number of threads
if args.threads is not None:
    SSN_ADF_Config.PROCESSES = args.threads

# Set start and end ID of observer loop through command line
if args.start_id is not None:
    SSN_ADF_Config.OBS_START_ID = args.start_id
if args.end_id is not None:
    SSN_ADF_Config.OBS_END_ID = args.end_id

# Flag to skip over already processed observers (see config file for more detail)
if args.skip_observers:
    SSN_ADF_Config.SKIP_OBSERVERS_WITH_PLOTS = args.skip_observers

# Suppress numpy warning messages
if args.suppress_warnings:
    SSN_ADF_Config.SUPPRESS_NP_WARNINGS = args.suppress_warnings

if SSN_ADF_Config.SUPPRESS_NP_WARNINGS:
    np.warnings.filterwarnings('ignore')

# Output Folder
output_path = 'Run-2019-04-03-SSN3-2'
# output_path = SSN_ADF_Config.get_file_prepend(SSN_ADF_Config.NUM_TYPE, SSN_ADF_Config.DEN_TYPE)

# Output CSV file path
output_csv_file = 'output/{}/{}_Observer_ADF.csv'.format(output_path, SSN_ADF_Config.get_file_prepend(
    SSN_ADF_Config.NUM_TYPE, SSN_ADF_Config.DEN_TYPE))

#################
# STARTING SCRIPT#
#################

print(
    "Starting script with ADF calculation flags: {} / {}\n".format(SSN_ADF_Config.NUM_TYPE, SSN_ADF_Config.DEN_TYPE))

# Naming Columns
header = ['Observer',
          'Station',
          'AvThreshold',  # Weighted threshold average based on the nBest matches for all simultaneous fits
          'SDThreshold',  # Weighted threshold standard deviation based on the nBest matches for all simultaneous fits
          'AvThresholdS',  # Weighted threshold average based on the nBest matches for different intervals
          'SDThresholdS',  # Weighted threshold standard deviation based on the nBest matches for different intervals
          # Smoothed series metrics
          'mreSth',  # Mean relative error - single threshold
          'mneSth',  # Mean normalized error - single threshold
          'KSth',  # K-factor - single threshold
          'mreMth',  # Mean relative error - multi threshold
          'mneMth',  # Mean normalized error - multi threshold
          'KMth',  # Mean normalized error - multi threshold
          # Common threshold
          'R2d',  # R square
          'Mean.Res',  # Mean residual
          'Mean.Rel.Res',  # Mean relative residual
          'R2Md',  # R square of the median
          'Mean.ResM',  # Mean residual of the median
          'Mean.Rel.ResM',  # Mean relative residual of the median
          # Separate intervals
          'R2dSI',  # R square
          'Mean.Res.SI',  # Mean residual
          'Mean.Rel.Res.SI',  # Mean relative residual
          'R2MdSI',  # R square of the median
          'Mean.ResM.SI',  # Mean residual of the median
          'Mean.Rel.ResM.SI',  # Mean relative residual of the median
          # Using the different threshold for each interval
          'R2dDifT',  # R square
          'Mean.ResDifT',  # Mean residual
          'Mean.Rel.ResDifT',  # Mean relative residual
          'R2MdDifT',  # R square of the median
          'Mean.ResMDifT',  # Mean residual of the median
          'Mean.Rel.ResMDifT',  # Mean relative residual of the median
          # Common threshold, but only the valid intervals
          'R2dVI',  # R square
          'Mean.ResVI',  # Mean residual
          'Mean.Rel.ResVI',  # Mean Relative residual
          'R2MdVI',  # R square of the median
          'Mean.ResMVI',  # Mean residual of the median
          'Mean.Rel.ResMVI',  # Mean Relative residual of the median
          # Other Observing variables
          'QDays',  # Total number of Quiet days
          'ADays',  # Total number of Active days
          'NADays',  # Total number of missing days in data
          'QAFrac',  # Fraction of quiet to active days
          'ObsPerMonth',  # Average number of days observed per month
          'RiseCount',  # Number of intervals in rising phases
          'DecCount',  # Number of intervals in declining phases
          'InvCount',  # Number of invalid intervals in observer
          'RiseMonths',  # Number of months in rising phases
          'DecMonths',  # Number of months in declining phases
          'InvMonths',  # Number of invalid months in observer
          'InvMoStreak',  # Highest number of invalid months in a row (biggest gap)
          'ObsStartDate',  # Starting date
          'ObsTotLength']  # Days between starting and ending dates

# Read Data and plot reference search windows, minima and maxima
ssn_adf = ssnADF(ref_data_path='../input_data/SC_SP_RG_DB_KM_group_areas_by_day.csv',
                 silso_path='../input_data/SN_m_tot_V2.0.csv',
                 silso_path_daily='../input_data/SN_d_tot_V2.0.csv',
                 obs_data_path='../input_data/GNobservations_JV_V1.22.csv',
                 obs_observer_path='../input_data/GNobservers_JV_V1.22.csv',
                 output_path='output/' + output_path,
                 font={'family': 'sans-serif',
                       'weight': 'normal',
                       'size': 21},
                 dt=10,  # Temporal Stride in days
                 phTol=2,  # Cycle phase tolerance in years
                 thS=5,  # Starting threshold
                 thE=130, # Ending Threshold
                 thI=2,  # Threshold increments
                 thNPc=20,  # Number of thresholds including 0 for percentile fitting
                 thIPc=5,  # Threshold increments for percentile fitting
                 MoLngt=15,  # Duration of the interval ("month") used to calculate the ADF
                 minObD=0.33,  # Minimum proportion of days with observation for a "month" to be considered valid
                 minADFmnth=5,  # Minimum number of months with ADF greater than 0 and lower than 1 for interval to be considered valid
                 maxValInt=3,  # Maximum number of valid intervals to be used in calibration
                 plot=plotSwitch)

# Stores SSN metadata set in a SSN_ADF_Class
ssn_data = ssn_adf.ssn_data

if not os.path.exists(output_csv_file):
    with open(output_csv_file, 'w', newline='') as f:
        writer = csv.writer(f)
        writer.writerow(header)


# Start pipeline for an individual observer
def run_obs(CalObsID):
    if CalObsID in SSN_ADF_Config.SKIP_OBS:
        return

    print("######## Starting run on observer {} ########\n".format(CalObsID))
    print("ADF calculation flags: {} / {}\n".format(SSN_ADF_Config.NUM_TYPE, SSN_ADF_Config.DEN_TYPE))
    print("ADF calculation flags: {} / {}\n".format(SSN_ADF_Config.NUM_TYPE, SSN_ADF_Config.DEN_TYPE))
    if SSN_ADF_Config.DEN_TYPE == 'DTh':
        pcText = "PL:" + str(SSN_ADF_Config.PCTLO) + ", PH:" + str(SSN_ADF_Config.PCTHI)
        pcText += ", QD:" + str(SSN_ADF_Config.QTADF) + ", AD:" + str(SSN_ADF_Config.ACADF)
        print(pcText + "\n")

    # Processing observer
    obs_valid = ssn_adf.processObserver(ssn_data,  # SSN metadata
                                        CalObs=CalObsID)  # Observer identifier denoting observer to be processed

    # Continue only if observer has valid intervals
    if obs_valid:

        # Plot active vs. observed days
        if plotSwitch and SSN_ADF_Config.PLOT_ACTIVE_OBSERVED:
            SSN_ADF_Plotter.plotActiveVsObserved(ssn_data)

        # Calculating the Earth's Mover Distance using sliding windows for different intervals
        obs_ref_overlap = ssn_adf.ADFscanningWindowEMD(ssn_data,
                                                       noOvrlpSw=True,  # Switch that forces the code to ignore the true overlapping phase in calibration if present
                                                       Dis_Pow=1)  # Power index used to define the distance matrix for EMD calculation

        if plotSwitch:
            # Plot active vs. observed days
            if SSN_ADF_Config.PLOT_OPTIMAL_THRESH:
                SSN_ADF_Plotter.plotOptimalThresholdWindow(ssn_data)

            # Plot SN vs. ADF
            if SSN_ADF_Config.PLOT_SN_ADF and SSN_ADF_Config.DEN_TYPE == "DTh":
                SSN_ADF_Plotter.plotHistSnADF(ssn_data)

            # Plot SN vs AL
            if SSN_ADF_Config.PLOT_SN_AL and SSN_ADF_Config.DEN_TYPE == "DTh":
                SSN_ADF_Plotter.plotFitAl(ssn_data)

            # Plot Distribution of active thresholds
            if SSN_ADF_Config.PLOT_DIST_THRESH_MI and config.NBEST > 1:
                SSN_ADF_Plotter.plotDistributionOfThresholdsMI(ssn_data)

            # If there is overlap between the observer and reference plot the y=x scatterplots
            if SSN_ADF_Config.PLOT_INTERVAL_SCATTER and obs_ref_overlap:
                SSN_ADF_Plotter.plotIntervalScatterPlots(ssn_data)

            # Plot optimal distributions for each threshold
            if SSN_ADF_Config.PLOT_INTERVAL_DISTRIBUTION:
                SSN_ADF_Plotter.plotIntervalDistributions(ssn_data)

        # Calculating the Earth's Mover Distance using common thresholds for different intervals
        if np.sum(ssn_data.vldIntr) > 1:
            plot_EMD_obs = ssn_adf.ADFsimultaneousEMD(ssn_data,
                                                      NTshifts=10,
                                                      # Number of best distances to use per interval
                                                      maxIter=5000)
                                                      # Maximum number of iterations accepted

        # Calculate smoothed series for comparison
        ssn_adf.smoothedComparison(ssn_data,
                                   gssnKrnl=75)
        # Width of the gaussian smoothing kernel in days

        if plotSwitch:

            if np.sum(ssn_data.vldIntr) > 1 and plot_EMD_obs:
                # Plotting minimum EMD figure
                if SSN_ADF_Config.PLOT_MIN_EMD:
                    SSN_ADF_Plotter.plotMinEMD(ssn_data)

                # Plot the result of simultaneous fit
                if SSN_ADF_Config.PLOT_SIM_FIT:
                    SSN_ADF_Plotter.plotSimultaneousFit(ssn_data)

                # Plot the distribution of thresholds
                if SSN_ADF_Config.PLOT_DIST_THRESH and config.NBEST > 1:
                    SSN_ADF_Plotter.plotDistributionOfThresholds(ssn_data)

                if SSN_ADF_Config.PLOT_MULTI_THRESH_SCATTER and obs_ref_overlap:
                    SSN_ADF_Plotter.plotMultiThresholdScatterPlot(ssn_data)

                if SSN_ADF_Config.PLOT_SINGLE_THRESH_DIS:
                    SSN_ADF_Plotter.plotSingleThresholdDistributions(ssn_data)

            # If there is overlap between the observer and reference plot the y=x scatterplots
            if obs_ref_overlap:
                if SSN_ADF_Config.PLOT_SINGLE_THRESH_SCATTER:
                    SSN_ADF_Plotter.plotSingleThresholdScatterPlot(ssn_data)

                if SSN_ADF_Config.PLOT_SMOOTHED_SERIES:
                    SSN_ADF_Plotter.plotSmoothedSeries(ssn_data)

        # Saving row
        y_row = [ssn_data.CalObs,
                 ssn_data.NamObs,
                 ssn_data.wAv,  # Weighted threshold average based on the nBest matches for all simultaneous fits
                 ssn_data.wSD,
                 # Weighted threshold standard deviation based on the nBest matches for all simultaneous fits
                 ssn_data.wAvI,  # Weighted threshold average based on the nBest matches for different intervals
                 ssn_data.wSDI,
                 # Smoothed series metrics
                 ssn_data.mreSth,  # Mean relative error - single threshold
                 ssn_data.mneSth,  # Mean normalized error - single threshold
                 ssn_data.slpSth,  # K-factor - single threshold
                 ssn_data.mreMth,  # Mean relative error - multi threshold
                 ssn_data.mneMth,  # Mean normalized error - multi threshold
                 ssn_data.slpMth,  # K-factor  - multi threshold
                 # Common threshold
                 ssn_data.mD['rSq'],  # R square
                 ssn_data.mD['mRes'],  # Mean residual
                 ssn_data.mD['mRRes'],  # Mean relative residual
                 ssn_data.mD['rSqM'],  # R square of the median
                 ssn_data.mD['mResM'],  # Mean residual of the median
                 ssn_data.mD['mRResM'],  # Mean relative residual of the median
                 # Separate intervals
                 ssn_data.rSqI,  # R square
                 ssn_data.mResI,  # Mean residual
                 ssn_data.mRResI,  # Mean relative residual
                 ssn_data.rSqIM,  # R square of the median
                 ssn_data.mResIM,  # Mean residual of the median
                 ssn_data.mRResIM,  # Mean relative residual of the median
                 # Using the different threshold for each interval
                 ssn_data.mDDT['rSq'],  # R square
                 ssn_data.mDDT['mRes'],  # Mean residual
                 ssn_data.mDDT['mRRes'],  # Mean relative residual
                 ssn_data.mDDT['rSqM'],  # R square of the median
                 ssn_data.mDDT['mResM'],  # Mean residual of the median
                 ssn_data.mDDT['mRResM'],  # Mean relative residual of the median
                 # Common threshold, but only the valid intervals
                 ssn_data.mDOO['rSq'],  # R square
                 ssn_data.mDOO['mRes'],  # Mean residual
                 ssn_data.mDOO['mRRes'],  # Mean relative residual
                 ssn_data.mDOO['rSqM'],  # R square of the median
                 ssn_data.mDOO['mResM'],  # Mean residual of the median
                 ssn_data.mDOO['mRResM'],  # Mean relative residual of the median
                 # Other Observing variables
                 ssn_data.QDays,  # Total number of Quiet days
                 ssn_data.ADays,  # Total number of Active days
                 ssn_data.NADays,  # Total number of missing days in data
                 ssn_data.QAFrac,  # Fraction of quiet to active days
                 ssn_data.ObsPerMonth,  # Average number of days observed per month
                 ssn_data.RiseCount,  # Number of intervals in rising phases
                 ssn_data.DecCount,  # Number of intervals in declining phases
                 ssn_data.InvCount,  # Number of invalid intervals in observer
                 ssn_data.RiseMonths,  # Number of months in rising phases
                 ssn_data.DecMonths,  # Number of months in declining phases
                 ssn_data.InvMonths,  # Number of invalid months in observer
                 ssn_data.InvMoStreak,  # Highest number of invalid months in a row (biggest gap)
                 ssn_data.ObsStartDate,  # Start date
                 ssn_data.ObsTotLength  # Days between starting and ending dates
                 ]

        with open(output_csv_file, 'a+', newline='') as f:
            writer = csv.writer(f)
            writer.writerow(y_row)


if __name__ == '__main__':

    obs_range = range(SSN_ADF_Config.OBS_START_ID, SSN_ADF_Config.OBS_END_ID)

    # If SKIP_OBSERVERS_WITH_PLOTS is set, for each observer find matching directory
    # If there is a file with the same flags as currently set, add this observer to list of observers to skip
    if SSN_ADF_Config.SKIP_OBSERVERS_WITH_PLOTS:
        out_dir = os.path.join(os.path.dirname(os.path.abspath(__file__)), 'output', output_path)
        for ob in obs_range:
            for dname in os.listdir(out_dir):
                if dname.startswith('{}_'.format(ob)):
                    for file in os.listdir(os.path.join(out_dir, dname)):
                        if file.startswith(
                                SSN_ADF_Config.get_file_prepend(SSN_ADF_Config.ADF_TYPE,
                                                                SSN_ADF_Config.MONTH_TYPE)):
                            SSN_ADF_Config.SKIP_OBS.append(ob)
                            break
        print("\nSkipping observers who have plot(s) labeled with the current flags ({} / {}):\n{}\n"
              "Change the SKIP_OBSERVERS_WITH_PLOTS config flag to remove this behavior\n".format(
            SSN_ADF_Config.ADF_TYPE, SSN_ADF_Config.MONTH_TYPE, SSN_ADF_Config.SKIP_OBS))

    if SSN_ADF_Config.PROCESSES == 1:
        for i in obs_range:
            run_obs(i)  # Start process normally
    elif SSN_ADF_Config.PROCESSES == -1:
        try:
            pool = Pool()  # Create a multiprocessing Pool with all available cores
            pool.map(run_obs, obs_range)  # process all observer iterable with pool
        finally:  # To make sure processes are closed in the end, even if errors happen
            pool.close()
            pool.join()
    else:
        # Safety checks for process number
        if SSN_ADF_Config.PROCESSES < -1 or SSN_ADF_Config.PROCESSES == 0:
            raise ValueError(
                "Invalid processes number ({}). Please set to a valid number.".format(SSN_ADF_Config.PROCESSES))
        elif SSN_ADF_Config.PROCESSES > os.cpu_count():
            raise ValueError("Processes number higher than CPU count. "
                             "You tried to initiate {} processes, while only having {} CPU's.".format(
                SSN_ADF_Config.PROCESSES, os.cpu_count()))
        try:
            pool = Pool(processes=SSN_ADF_Config.PROCESSES)  # Create a multiprocessing Pool
            pool.map(run_obs, obs_range)  # process all observer iterable with pool
        finally:  # To make sure processes are closed in the end, even if errors happen
            pool.close()
            pool.join()<|MERGE_RESOLUTION|>--- conflicted
+++ resolved
@@ -29,15 +29,9 @@
 #################
 
 # Observer ID range and who to skip
-<<<<<<< HEAD
-SSN_ADF_Config.OBS_START_ID = 417
-SSN_ADF_Config.OBS_END_ID = 631 #634
-SSN_ADF_Config.SKIP_OBS = [] #[332, 385, 418, 574, 579, 635]
-=======
 SSN_ADF_Config.OBS_START_ID = 318
 SSN_ADF_Config.OBS_END_ID = 634
 SSN_ADF_Config.SKIP_OBS = [332, 385, 418, 574, 579, 635]
->>>>>>> 07f478f3
 
 # Quantity to use in the numerator of the ADF:  Active days "ADF", 1-quiet days "QDF"
 SSN_ADF_Config.NUM_TYPE = "ADF"
