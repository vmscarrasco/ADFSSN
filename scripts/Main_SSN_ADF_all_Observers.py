--- conflicted
+++ resolved
@@ -147,13 +147,8 @@
                  output_path='output/' + output_path,
                  font={'family': 'sans-serif',
                        'weight': 'normal',
-<<<<<<< HEAD
-                       'size': 21},
-                 dt=5,  # Temporal Stride in days
-=======
                        'size': 21}, 
                  dt=30,  # Temporal Stride in days
->>>>>>> ff3962eb
                  phTol=2,  # Cycle phase tolerance in years
                  thN=60,  # Number of thresholds including 0
                  thI=1,  # Threshold increments
