import csv
import numpy as np
from SSN_ADF import ssnADF
from SSN_Config import SSN_ADF_Config
import SSN_ADF_Plotter
import argparse
from multiprocessing import Pool
from SSN_Config import SSN_ADF_Config as config
import os

parser = argparse.ArgumentParser(description="Specify arguments for SSN/ADF config")
parser.add_argument('-Q', "--QDF", help="Run using QDF calculation", action='store_true')
parser.add_argument('-A', "--ADF", help="Run using ADF calculation", action='store_true')
parser.add_argument('-M', "--month", help="Run using full month length in ADF calculation", action='store_true')
parser.add_argument('-O', "--obs", help="Run using total observed days in ADF calculation", action='store_true')
parser.add_argument('-D', "--DTh", help="Run using dynamic ADF calculation", action='store_true')
parser.add_argument("-t", "--threads", help="Number of threads to use in multiprocessing", type=int)
parser.add_argument("--start-id", help="ID of the observer to start at", type=int)
parser.add_argument("--end-id", help="ID of the observer to end at", type=int)
parser.add_argument("--skip-observers", help="Ignore observers who have a plot present "
                                             "(see SKIP_OBSERVERS_WITH_PLOTS in config)", action='store_true')
parser.add_argument("--suppress-warnings", help="Suppress all numpy related warnings (use with caution)"
                    , action='store_true')

args, leftovers = parser.parse_known_args()

#################
# CONFIGURATION #
#################

# Observer ID range and who to skip
<<<<<<< HEAD
SSN_ADF_Config.OBS_START_ID = 476 #337
SSN_ADF_Config.OBS_END_ID = 477 #600
SSN_ADF_Config.SKIP_OBS = [332, 385, 418]
=======
SSN_ADF_Config.OBS_START_ID = 412
SSN_ADF_Config.OBS_END_ID = 600
SSN_ADF_Config.SKIP_OBS = [332, 338, 385, 418]
>>>>>>> 5d7eab36

# Quantity to use in the numerator of the ADF:  Active days "ADF", 1-quiet days "QDF"
SSN_ADF_Config.NUM_TYPE = "ADF"

# Quantity to use in the denominator:  Observed days "OBS" or the full month "FULLM", or dynamic ADF "DTh"
SSN_ADF_Config.DEN_TYPE = "DTh"

# Flag to turn on saving of figures
plotSwitch = True

# Output Folder
output_path = 'Run-2018-10-16'


###################
# PARSING ARGUMENTS#
###################
# Arguments will over-ride the options set above

# Quantity to use in the numerator of the ADF:  Active days or 1-quiet days
if (args.QDF and args.ADF):
    raise ValueError('Invalid Flags: Can only use one ADF/QDF flag at a time')
elif args.QDF:
    SSN_ADF_Config.NUM_TYPE = "QDF"  # Set to 'QDF' to use 1-QDF calculation.
elif args.ADF:
    SSN_ADF_Config.NUM_TYPE = "ADF"  # Set to 'ADF'  to use ADF calculation.

# Quantity to use in the denominator:  Observed days or the full month
if (args.month and args.obs) or (args.DTh and args.month) or (args.obs and args.DTh):
    raise ValueError('Invalid Flags: Can only use one FULLM/OBS flag at a time')
elif args.month:
    SSN_ADF_Config.DEN_TYPE = "FULLM"  # Set to 'FULLM' to use full month length to determine ADF
elif args.obs:
    SSN_ADF_Config.DEN_TYPE = "OBS"  # Set to 'OBS' to use observed days to determine ADF
elif args.DTh:
    SSN_ADF_Config.DEN_TYPE = "DTh"  # Set to Dynamic Threshold to use ADF calculation.


# Set number of threads
if args.threads is not None:
    SSN_ADF_Config.PROCESSES = args.threads

# Set start and end ID of observer loop through command line
if args.start_id is not None:
    SSN_ADF_Config.OBS_START_ID = args.start_id
if args.end_id is not None:
    SSN_ADF_Config.OBS_END_ID = args.end_id

# Flag to skip over already processed observers (see config file for more detail)
if args.skip_observers:
    SSN_ADF_Config.SKIP_OBSERVERS_WITH_PLOTS = args.skip_observers

# Suppress numpy warning messages
if args.suppress_warnings:
    SSN_ADF_Config.SUPPRESS_NP_WARNINGS = args.suppress_warnings

if SSN_ADF_Config.SUPPRESS_NP_WARNINGS:
    np.warnings.filterwarnings('ignore')

# Output CSV file path
output_csv_file = 'output/{}/{}_Observer_ADF.csv'.format(output_path, SSN_ADF_Config.get_file_prepend(
    SSN_ADF_Config.NUM_TYPE, SSN_ADF_Config.DEN_TYPE))


#################
# STARTING SCRIPT#
#################

print(
    "Starting script with ADF calculation flags: {} / {}\n".format(SSN_ADF_Config.NUM_TYPE, SSN_ADF_Config.DEN_TYPE))

# Naming Columns
header = ['Observer',
          'Station',
          'AvThreshold',  # Weighted threshold average based on the nBest matches for all simultaneous fits
          'SDThreshold',  # Weighted threshold standard deviation based on the nBest matches for all simultaneous fits
          'R2Md',  # R square of the y=x line using a common threshold
          'Mean.Res',  # Mean residual of the y=x line using a common threshold
          'Mean.Rel.Res',  # Mean relative residual of the y=x line using a common threshold
          'AvThresholdS',  # Weighted threshold average based on the nBest matches for different intervals
          'SDThresholdS',  # Weighted threshold standard deviation based on the nBest matches for different intervals
          'R2MdSI',  # R square of the y=x line for each separate interval
          'Mean.Res.SI',  # Mean residual of the y=x line for each separate interval
          'Mean.Rel.Res.SI',  # Mean relative residual of the y=x line for each separate interval
          'R2MdDifT',  # R square of the y=x line using the different threshold for each interval
          'Mean.ResDifT',  # Mean residual of the y=x line using different thresholds for each interval
          'Mean.Rel.ResDifT',  # Mean relative residual of the y=x line using different thresholds for each interval
          'R2MdVI',  # R square of the y=x line using a common threshold, but only the valid intervals
          'Mean.ResVI',  # Mean residual of the y=x line using a common threshold, but only the valid intervals
          'Mean.Rel.ResVI',  # Mean Relative residual of the y=x line using a common threshold, but only the valid intervals
          'QDays',  # Total number of Quiet days
          'ADays',  # Total number of Active days
          'NADays',  # Total number of missing days in data
          'QAFrac',  # Fraction of quiet to active days
          'ObsPerMonth',  # Average number of days observed per month
          'RiseCount',  # Number of intervals in rising phases
          'DecCount',  # Number of intervals in declining phases
          'InvCount',  # Number of invalid intervals in observer
          'RiseMonths',  # Number of months in rising phases
          'DecMonths',  # Number of months in declining phases
          'InvMonths',  # Number of invalid months in observer
          'InvMoStreak',  # Highest number of invalid months in a row (biggest gap)
          'ObsStartDate',  # Starting date
          'ObsTotLength']  # Days between starting and ending dates

# Read Data and plot reference search windows, minima and maxima
ssn_adf = ssnADF(ref_data_path='../input_data/SC_SP_RG_DB_KM_group_areas_by_day.csv',
                 silso_path='../input_data/SN_m_tot_V2.0.csv',
                 silso_path_daily='../input_data/SN_d_tot_V2.0.csv',
                 obs_data_path='../input_data/GNObservations_JV_V1.22.csv',
                 obs_observer_path='../input_data/GNObservers_JV_V1.22.csv',
                 output_path='output/' + output_path,
                 font={'family': 'sans-serif',
                       'weight': 'normal',
                       'size': 21},
                 dt=10,  # Temporal Stride in days
                 phTol=2,  # Cycle phase tolerance in years
                 thN=100,  # Number of thresholds including 0
                 thI=1,  # Threshold increments
                 thNPc=10,  #Number of thresholds including 0 for percentile fitting
                 thIPc=10,  # Threshold increments for percentile fitting
                 MoLngt=15,  # Duration of the interval ("month") used to calculate the ADF
                 minObD=0.33,  # Minimum proportion of days with observation for a "month" to be considered valid
                 vldIntThr=0.33,  # Minimum proportion of valid "months" for a decaying or raising interval to be considered valid
                 plot=plotSwitch)

# Stores SSN metadata set in a SSN_ADF_Class
ssn_data = ssn_adf.ssn_data


if not os.path.exists(output_csv_file):

    with open(output_csv_file, 'w', newline='') as f:
        writer = csv.writer(f)
        writer.writerow(header)
        



# Start pipeline for an individual observer
def run_obs(CalObsID):
    if CalObsID in SSN_ADF_Config.SKIP_OBS:
        return

    print("######## Starting run on observer {} ########\n".format(CalObsID))

    # Processing observer
    obs_valid = ssn_adf.processObserver(ssn_data,  # SSN metadata
                                        CalObs=CalObsID)  # Observer identifier denoting observer to be processed

    # Continue only if observer has valid intervals
    if obs_valid:

        # Plot active vs. observed days
        if plotSwitch and SSN_ADF_Config.PLOT_ACTIVE_OBSERVED:
            SSN_ADF_Plotter.plotActiveVsObserved(ssn_data)

        # Calculating the Earth's Mover Distance using sliding windows for different intervals
        obs_ref_overlap = ssn_adf.ADFscanningWindowEMD(ssn_data,
                                                       Dis_Pow = 2)  # Power index used to define the distance matrix for EMD calculation

        if plotSwitch:
            # Plot active vs. observed days
            if SSN_ADF_Config.PLOT_OPTIMAL_THRESH:
                SSN_ADF_Plotter.plotOptimalThresholdWindow(ssn_data)
                
            # Plot SN vs. ADF
            if SSN_ADF_Config.PLOT_SN_ADF and SSN_ADF_Config.DEN_TYPE  == "DTh":
                SSN_ADF_Plotter.plotHistSnADF(ssn_data)
                
            # Plot SN vs AL
            if SSN_ADF_Config.PLOT_SN_AL and SSN_ADF_Config.DEN_TYPE  == "DTh":
                SSN_ADF_Plotter.plotFitAl(ssn_data)
                
            # Plot Distribution of active thresholds
            if SSN_ADF_Config.PLOT_DIST_THRESH_MI and config.NBEST > 1:
                SSN_ADF_Plotter.plotDistributionOfThresholdsMI(ssn_data)

            # If there is overlap between the observer and reference plot the y=x scatterplots
            if SSN_ADF_Config.PLOT_INTERVAL_SCATTER and obs_ref_overlap:
                SSN_ADF_Plotter.plotIntervalScatterPlots(ssn_data)

            # Plot optimal distributions for each threshold
            if SSN_ADF_Config.PLOT_INTERVAL_DISTRIBUTION:
                SSN_ADF_Plotter.plotIntervalDistributions(ssn_data)


        # Calculating the Earth's Mover Distance using common thresholds for different intervals
        if np.sum(ssn_data.vldIntr) > 1:
            plot_EMD_obs = ssn_adf.ADFsimultaneousEMD(ssn_data,
                                                  disThres=4,
                                                  # Threshold above which we will ignore timeshifts in simultaneous fit
                                                  MaxIter=10000)
                                                  # Maximum number of iterations above which we skip simultaneous fit

        if plotSwitch:

            if np.sum(ssn_data.vldIntr) > 1 and plot_EMD_obs:
                # Plotting minimum EMD figure
                if SSN_ADF_Config.PLOT_MIN_EMD:
                    SSN_ADF_Plotter.plotMinEMD(ssn_data)

                # Plot the result of simultaneous fit
                if SSN_ADF_Config.PLOT_SIM_FIT:
                    SSN_ADF_Plotter.plotSimultaneousFit(ssn_data)

                # Plot the distribution of thresholds
                if SSN_ADF_Config.PLOT_DIST_THRESH and config.NBEST > 1:
                    SSN_ADF_Plotter.plotDistributionOfThresholds(ssn_data)

                if SSN_ADF_Config.PLOT_MULTI_THRESH_SCATTER and obs_ref_overlap:
                    SSN_ADF_Plotter.plotMultiThresholdScatterPlot(ssn_data)

                if SSN_ADF_Config.PLOT_SINGLE_THRESH_DIS:
                    SSN_ADF_Plotter.plotSingleThresholdDistributions(ssn_data)

            # If there is overlap between the observer and reference plot the y=x scatterplots
            if obs_ref_overlap:
                if SSN_ADF_Config.PLOT_SINGLE_THRESH_SCATTER:
                    SSN_ADF_Plotter.plotSingleThresholdScatterPlot(ssn_data)

                if SSN_ADF_Config.PLOT_SMOOTHED_SERIES:
                    SSN_ADF_Plotter.plotSmoothedSeries(ssn_data)


        # Saving row
        y_row = [ssn_data.CalObs,
                 ssn_data.NamObs,
                 ssn_data.wAv,  # Weighted threshold average based on the nBest matches for all simultaneous fits
                 ssn_data.wSD, # Weighted threshold standard deviation based on the nBest matches for all simultaneous fits
                 ssn_data.rSq,  # R square of the y=x line using a common threshold
                 ssn_data.mRes,  # Mean residual of the y=x line using a common threshold
                 ssn_data.mRRes,  # Mean relative residual of the y=x line using a common threshold
                 ssn_data.wAvI,  # Weighted threshold average based on the nBest matches for different intervals
                 ssn_data.wSDI,  # Weighted threshold standard deviation based on the nBest matches for different intervals
                 ssn_data.rSqI,  # R square of the y=x line for each separate interval
                 ssn_data.mResI,  # Mean residual of the y=x line for each separate interval
                 ssn_data.mRResI,  # Mean relative residual of the y=x line for each separate interval
                 ssn_data.rSqDT,  # R square of the y=x line using the average threshold for each interval
                 ssn_data.mResDT,  # Mean residual of the y=x line using the average threshold for each interval
                 ssn_data.mRResDT,  # Mean relative residual of the y=x line using the average threshold for each interval
                 ssn_data.rSqOO,  # R square of the y=x line using a common threshold, but only valid intervals
                 ssn_data.mResOO,  # Mean residual of the y=x line using a common threshold, but only valid intervals
                 ssn_data.mRResOO,  # Mean relative residual of the y=x line using a common threshold, but only valid intervals
                 ssn_data.QDays,  # Total number of Quiet days
                 ssn_data.ADays,  # Total number of Active days
                 ssn_data.NADays,  # Total number of missing days in data
                 ssn_data.QAFrac,  # Fraction of quiet to active days
                 ssn_data.ObsPerMonth,  # Average number of days observed per month
                 ssn_data.RiseCount,  # Number of intervals in rising phases
                 ssn_data.DecCount,  # Number of intervals in declining phases
                 ssn_data.InvCount,  # Number of invalid intervals in observer
                 ssn_data.RiseMonths,  # Number of months in rising phases
                 ssn_data.DecMonths,  # Number of months in declining phases
                 ssn_data.InvMonths,  # Number of invalid months in observer
                 ssn_data.InvMoStreak,  # Highest number of invalid months in a row (biggest gap)
                 ssn_data.ObsStartDate,  # Start date
                 ssn_data.ObsTotLength  # Days between starting and ending dates
                 ]

        with open(output_csv_file, 'a+', newline='') as f:
            writer = csv.writer(f)
            writer.writerow(y_row)


if __name__ == '__main__':

    obs_range = range(SSN_ADF_Config.OBS_START_ID, SSN_ADF_Config.OBS_END_ID)

    # If SKIP_OBSERVERS_WITH_PLOTS is set, for each observer find matching directory
    # If there is a file with the same flags as currently set, add this observer to list of observers to skip
    if SSN_ADF_Config.SKIP_OBSERVERS_WITH_PLOTS:
        out_dir = os.path.join(os.path.dirname(os.path.abspath(__file__)), 'output', output_path)
        for ob in obs_range:
            for dname in os.listdir(out_dir):
                if dname.startswith('{}_'.format(ob)):
                    for file in os.listdir(os.path.join(out_dir, dname)):
                        if file.startswith(
                                SSN_ADF_Config.get_file_prepend(SSN_ADF_Config.ADF_TYPE,
                                                                SSN_ADF_Config.MONTH_TYPE)):
                            SSN_ADF_Config.SKIP_OBS.append(ob)
                            break
        print("\nSkipping observers who have plot(s) labeled with the current flags ({} / {}):\n{}\n"
              "Change the SKIP_OBSERVERS_WITH_PLOTS config flag to remove this behavior\n".format(
            SSN_ADF_Config.ADF_TYPE, SSN_ADF_Config.MONTH_TYPE, SSN_ADF_Config.SKIP_OBS))

    if SSN_ADF_Config.PROCESSES == 1:
        for i in obs_range:
            run_obs(i)  # Start process normally
    elif SSN_ADF_Config.PROCESSES == -1:
        try:
            pool = Pool()  # Create a multiprocessing Pool with all available cores
            pool.map(run_obs, obs_range)  # process all observer iterable with pool
        finally:  # To make sure processes are closed in the end, even if errors happen
            pool.close()
            pool.join()
    else:
        # Safety checks for process number
        if SSN_ADF_Config.PROCESSES < -1 or SSN_ADF_Config.PROCESSES == 0:
            raise ValueError(
                "Invalid processes number ({}). Please set to a valid number.".format(SSN_ADF_Config.PROCESSES))
        elif SSN_ADF_Config.PROCESSES > os.cpu_count():
            raise ValueError("Processes number higher than CPU count. "
                             "You tried to initiate {} processes, while only having {} CPU's.".format(
                SSN_ADF_Config.PROCESSES, os.cpu_count()))
        try:
            pool = Pool(processes=SSN_ADF_Config.PROCESSES)  # Create a multiprocessing Pool
            pool.map(run_obs, obs_range)  # process all observer iterable with pool
        finally:  # To make sure processes are closed in the end, even if errors happen
            pool.close()
            pool.join()<|MERGE_RESOLUTION|>--- conflicted
+++ resolved
@@ -29,15 +29,9 @@
 #################
 
 # Observer ID range and who to skip
-<<<<<<< HEAD
-SSN_ADF_Config.OBS_START_ID = 476 #337
-SSN_ADF_Config.OBS_END_ID = 477 #600
-SSN_ADF_Config.SKIP_OBS = [332, 385, 418]
-=======
 SSN_ADF_Config.OBS_START_ID = 412
 SSN_ADF_Config.OBS_END_ID = 600
 SSN_ADF_Config.SKIP_OBS = [332, 338, 385, 418]
->>>>>>> 5d7eab36
 
 # Quantity to use in the numerator of the ADF:  Active days "ADF", 1-quiet days "QDF"
 SSN_ADF_Config.NUM_TYPE = "ADF"
@@ -49,7 +43,7 @@
 plotSwitch = True
 
 # Output Folder
-output_path = 'Run-2018-10-16'
+output_path = 'Run-2018-10-15'
 
 
 ###################
@@ -230,7 +224,7 @@
             plot_EMD_obs = ssn_adf.ADFsimultaneousEMD(ssn_data,
                                                   disThres=4,
                                                   # Threshold above which we will ignore timeshifts in simultaneous fit
-                                                  MaxIter=10000)
+                                                  MaxIter=3000)
                                                   # Maximum number of iterations above which we skip simultaneous fit
 
         if plotSwitch:
