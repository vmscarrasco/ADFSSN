import numpy as np
from astropy import convolution as conv
import matplotlib.pyplot as plt
from matplotlib import colors as clrs
from pyemd import emd
from SSN_Config import SSN_ADF_Config as config
import os


def plotSearchWindows(ssn_data, SILSO_Sn, SIL_max, SIL_min, REF_min, REF_max,
                      dpi=300,
                      pxx=4000,
                      pxy=1300,
                      padv=50,
                      padh=50):
    """
    Function that plots the search window separated for convenience.

    :param SILSO_Sn: Silso sunspot series
    :param SIL_max: Maxima identified in the silso sunspot series
    :param SIL_min: Minima identified in the silso sunspot series
    :param REF_min: Maxima identified in the reference data
    :param REF_max: Minima identified in the reference data

    :param dpi: Dots per inch in figure
    :param pxx: Horizontal size of each panel in pixels
    :param pxy: Vertical size of each panel in pixels
    :param padv: Vertical padding in pixels at the edge of the figure in pixels
    :param padh: Horizontal padding in pixels at the edge of the figure in pixels
    """

    figure_path = '{}/01_Search_Windows.png'.format(ssn_data.output_path)

    print('Creating and saving search window figure...', end="", flush=True)

    font = ssn_data.font
    plt.rc('font', **font)

    # Size definitions
    nph = 1  # Number of horizontal panels
    npv = 1  # Number of vertical panels

    # Padding
    padv2 = 0  # Vertical padding in pixels between panels
    padh2 = 0  # Horizontal padding in pixels between panels

    # Figure sizes in pixels
    fszv = (npv * pxy + 2 * padv + (npv - 1) * padv2)  # Vertical size of figure in inches
    fszh = (nph * pxx + 2 * padh + (nph - 1) * padh2)  # Horizontal size of figure in inches

    # Conversion to relative unites
    ppadv = padv / fszv  # Vertical padding in relative units
    ppadh = padh / fszv  # Horizontal padding the edge of the figure in relative units

    ## Start Figure
    fig = plt.figure(figsize=(fszh / dpi, fszv / dpi))

    # Average group number
    ax1 = fig.add_axes([ppadh, ppadv, pxx / fszh, pxy / fszv])
    ax1.plot(SILSO_Sn['FRACYEAR'], SILSO_Sn['MMEAN'], color=ssn_data.Clr[0], linewidth=2)
    ax1.plot(SILSO_Sn['FRACYEAR'], SILSO_Sn['MSMOOTH'], color=ssn_data.Clr[3], linewidth=4)
    ax1.scatter(SIL_max['FRACYEAR'], SIL_max['MSMOOTH'], color='r', edgecolor='r', alpha=1, s=100, linewidths=2,
                zorder=10)
    ax1.scatter(SIL_min['FRACYEAR'], SIL_min['MSMOOTH'], color='b', edgecolor='b', alpha=1, s=100, linewidths=2,
                zorder=10)
    ax1.scatter(REF_min['FRACYEAR'], REF_min['MSMOOTH'], color='none', edgecolor='yellow', alpha=1, s=100, linewidths=3,
                zorder=10)
    ax1.scatter(REF_max['FRACYEAR'], REF_max['MSMOOTH'], color='none', edgecolor='yellow', alpha=1, s=100, linewidths=3,
                zorder=10)
    ax1.fill(ssn_data.REF_Dat['FRACYEAR'], ssn_data.risMask['PLOT'] * np.max(SILSO_Sn['MMEAN']),
             edgecolor=ssn_data.Clr[4],
             color=ssn_data.Clr[4], alpha=0.3,
             zorder=15)
    ax1.fill(ssn_data.REF_Dat['FRACYEAR'], ssn_data.decMask['PLOT'] * np.max(SILSO_Sn['MMEAN']),
             edgecolor=ssn_data.Clr[2],
             color=ssn_data.Clr[2], alpha=0.3,
             zorder=15)

    ax1.legend(['Monthly', 'Monthly-Smoothed', 'Search Window (R)', 'Search Window (D)', 'Maxima', 'Minima',
                'Extrema in Reference'], loc='upper left', ncol=2, frameon=True, edgecolor='none')

    # Axes properties
    ax1.set_xlabel('Year')
    ax1.set_ylabel('Monthly mean total sunspot number')
    ax1.set_xlim(left=np.min(SILSO_Sn['FRACYEAR']), right=np.max(SILSO_Sn['FRACYEAR']))
    ax1.grid(color=(0.5, 0.5, 0.5), linestyle='--', linewidth=1, axis='x', which='both')
    ax1.minorticks_on()
    ax1.set_ylim(bottom=0)

    fig.savefig(figure_path, bbox_inches='tight')

    print('done.', flush=True)
    print(' ', flush=True)


def plotHistSnADF(ssn_data,
                  dpi=300,
                  pxx=1500,
                  pxy=1500,
                  padv=50,
                  padh=50,
                  padv2=0,
                  padh2=0):
    """

    :param dpi: Dots per inch in figure
    :param pxx: Horizontal size of each panel in pixels
    :param pxy: Vertical size of each panel in pixels
    :param padv: Vertical padding in pixels at the edge of the figure in pixels
    :param padh: Horizontal padding in pixels at the edge of the figure in pixels
    :param padv2: Vertical padding in pixels between panels
    :param padh2: Horizontal padding in pixels between panels
    """

    font = ssn_data.font
    plt.rc('font', **font)

    figure_path = '{}/02_2DHist_SN_vs_ADF.png'.format(ssn_data.output_path)

    if config.SKIP_PRESENT_PLOTS and os.path.exists(figure_path):
        print(
            "\nFigure at {} already exists.\n Change the OVERWRITE_OBSERVERS config flag to overwrite existing plots\n".format(
                figure_path).format(figure_path))
        return

    print('Creating and saving SN vs ADF Histogram figure...', end="", flush=True)

    # creating matrix to define thresholds
    TREFDat = ssn_data.REF_Grp['GROUPS'].values.copy()
    TREFSNd = ssn_data.REF_Grp['AVGSNd'].values.copy()

    GDREF = np.zeros((ssn_data.thNPc, np.int(TREFDat.shape[0] / ssn_data.MoLngt)))
    ODREF = np.zeros((ssn_data.thNPc, np.int(TREFDat.shape[0] / ssn_data.MoLngt)))
    SNdREF = np.zeros((ssn_data.thNPc, np.int(TREFDat.shape[0] / ssn_data.MoLngt)))

    for TIdx in range(0, ssn_data.thNPc):
        grpsREFw = np.nansum(
            np.greater(ssn_data.REF_Dat.values[:, 3:ssn_data.REF_Dat.values.shape[1] - 3], TIdx * ssn_data.thIPc),
            axis=1).astype(float)
        grpsREFw[np.isnan(ssn_data.REF_Dat['AREA1'])] = np.nan

        TgrpsREF = grpsREFw[0:np.int(grpsREFw.shape[0] / ssn_data.MoLngt) * ssn_data.MoLngt].copy()
        TgrpsREF = TgrpsREF.reshape((-1, ssn_data.MoLngt))
        TSNdREF = TREFSNd[0:np.int(TREFSNd.shape[0] / ssn_data.MoLngt) * ssn_data.MoLngt].copy()
        TSNdREF = TSNdREF.reshape((-1, ssn_data.MoLngt))
        # Number of days with groups
        GDREF[TIdx, :] = np.sum(np.greater(TgrpsREF, 0), axis=1)
        # Number of days with observations
        ODREF[TIdx, :] = np.sum(np.isfinite(TgrpsREF), axis=1)
        # ACTIVE DAY FRACTION
        ADFREF = GDREF / ODREF
        # Monthly sunspot number
        SNdREF[TIdx, :] = np.mean(TSNdREF, axis=1)

        # Plotting threshold
    plt.rc('font', **font)

    nph = 2  # Number of horizontal panels
    npv = ssn_data.thNPc  # Number of vertical panels

    # Figure sizes in pixels
    fszv = (npv * pxy + 2 * padv + (npv - 1) * padv2)  # Vertical size of figure in inches
    fszh = (nph * pxx + 2 * padh + (nph - 1) * padh2)  # Horizontal size of figure in inches

    # Conversion to relative unites
    ppadv = padv / fszv  # Vertical padding in relative units
    ppadh = padh / fszv  # Horizontal padding the edge of the figure in relative units

    Nbinsx = 20
    Nbinsy = ssn_data.MoLngt + 1

    edgesx = np.arange(0, Nbinsx + 1) / Nbinsx * 150
    edgesy = np.arange(0, Nbinsy + 1) / Nbinsy

    # Box plot AL range for percentile scan
    bprange = np.arange(10, 175, 10)

    # Curve AL range for percentile scan
    pprange = np.arange(5, 175, 2)

    # Start Figure
    fig = plt.figure(figsize=(fszh / dpi, fszv / dpi))

    LowALlim = np.zeros(ssn_data.thNPc)
    HighALlim = np.zeros(ssn_data.thNPc)

    for n in range(0, ssn_data.thNPc):

        pltmsk = np.logical_and(ODREF[n, :] == ssn_data.MoLngt, ADFREF[n, :] < 1)

        # ax1
        ax1 = fig.add_axes([ppadh, ppadv + n * pxy / fszv, pxx / fszh, pxy / fszv], label='b1')
        ax1.hist2d(SNdREF[n, :][pltmsk], ADFREF[n, :][pltmsk], bins=[edgesx, edgesy], cmap=plt.cm.magma_r, cmin=1)

        bpdat = []
        for AL in bprange:
            bpdat.append(ADFREF[n, :][np.logical_and(pltmsk, SNdREF[n, :] <= AL)])

        ax1.boxplot(bpdat, positions=bprange, widths=5)

        # Activity level percentile
        ADFP = pprange * np.nan
        # ADF below which we have config.PCTLO % of all ADFS for a given AL
        # ADF below which we have config.PCTLO % of all ADFS for a given AL
        for ALi in np.arange(0, pprange.shape[0]):
            if np.sum(np.logical_and(pltmsk, SNdREF[n, :] <= pprange[ALi])) > 0:
                ADFP[ALi] = np.percentile(ADFREF[n, :][np.logical_and(pltmsk, SNdREF[n, :] <= pprange[ALi])],
                                          config.PCTLO)

        ax1.plot(pprange, ADFP)
        ax1.plot([0, 150], [config.QTADF, config.QTADF], color='k', linestyle='--')

        # Intersect between our definition of what a quiet interval is and ADFP
        intrsc = np.where(np.abs(ADFP - config.QTADF) == np.nanmin(np.abs(ADFP - config.QTADF)))[0]
        cut = np.mean(pprange[intrsc])
        if np.sum(ADFP < config.QTADF) == 0:
            cut = np.nan

        LowALlim[n] = cut

        ax1.plot([cut, cut], [0, 1.2], color='k', linestyle=':')

        # Axes properties
        ax1.text(0.5, 0.9, 'Th: ' + str(n * ssn_data.thIPc) + ' - AL cut: ' + str(cut), horizontalalignment='center',
                 fontsize=15,
                 transform=ax1.transAxes)
        ax1.set_ylabel('ADF')
        ax1.set_ylim(top=1.2, bottom=0)
        ax1.set_xlim(left=0, right=150)

        # ax2
        ax2 = fig.add_axes([ppadh + pxx / fszh, ppadv + n * pxy / fszv, pxx / fszh, pxy / fszv], label='b2')
        ax2.hist2d(SNdREF[n, :][pltmsk], ADFREF[n, :][pltmsk], bins=[edgesx, edgesy], cmap=plt.cm.magma_r, cmin=1)

        bpdat = []
        for AL in bprange:
            bpdat.append(ADFREF[n, :][np.logical_and(pltmsk, SNdREF[n, :] >= AL)])

        ax2.boxplot(bpdat, positions=bprange, widths=5)

        # Activity level percentile
        ADFP = pprange * np.nan
        # ADF above which we have config.PCTHI % of all ADFS for a given AL
        for ALi in np.arange(0, pprange.shape[0]):
            if np.sum(np.logical_and(pltmsk, SNdREF[n, :] >= pprange[ALi])) > 0:
                ADFP[ALi] = np.percentile(ADFREF[n, :][np.logical_and(pltmsk, SNdREF[n, :] >= pprange[ALi])],
                                          100 - config.PCTHI)

        ax2.plot(pprange, ADFP)
        ax2.plot([0, 150], [config.ACADF, config.ACADF], color='k', linestyle='--')

        # Intersect between our definition of what an active interval is and ADFP
        intrsc = np.where(np.abs(ADFP - config.ACADF) == np.nanmin(np.abs(ADFP - config.ACADF)))[0]
        cut = np.mean(pprange[intrsc])
        if np.sum(ADFP < config.ACADF) == 0:
            cut = np.nan

        HighALlim[n] = cut

        ax2.plot([cut, cut], [0, 1.2], color='k', linestyle=':')

        # Axes properties
        ax2.set_ylabel('ADF')
        ax2.yaxis.set_label_position("right")
        ax2.text(0.5, 0.9, 'Th: ' + str(n * ssn_data.thIPc) + ' - AL cut: ' + str(cut), horizontalalignment='center',
                 fontsize=15,
                 transform=ax2.transAxes)
        ax2.set_ylim(top=1.2, bottom=0)

        ax2.yaxis.tick_right()
        ax2.set_xlim(left=0, right=150)

        if n > 0 & n < ssn_data.thNPc - 1:
            ax1.set_xticklabels([])
            ax2.set_xticklabels([])
        else:
            ax1.set_xlabel('SMSN')
            ax2.set_xlabel('SMSN')
            ax1.set_xticks([0, 50, 100, 150])
            ax1.set_xticklabels([0, 50, 100, 150])
            ax2.set_xticks([50, 100, 150])
            ax2.set_xticklabels([50, 100, 150])

        if n == ssn_data.thNPc - 1:
            ax1.xaxis.set_label_position("top")
            ax1.xaxis.tick_top()
            ax2.xaxis.tick_top()
            ax2.xaxis.set_label_position("top")
            ax1.set_xlabel('SMSN')
            ax2.set_xlabel('SMSN')
            ax1.set_xticks([0, 50, 100, 150])
            ax1.set_xticklabels([0, 50, 100, 150])
            ax2.set_xticks([50, 100, 150])
            ax2.set_xticklabels([50, 100, 150])

    fig.savefig(figure_path, bbox_inches='tight')

    print('done.', flush=True)
    print(' ', flush=True)


def plotFitAl(ssn_data,
              dpi=300,
              pxx=4000,
              pxy=1300,
              padv=50,
              padh=50,
              padv2=0,
              padh2=0):
    """

    :param dpi: Dots per inch in figure
    :param pxx: Horizontal size of each panel in pixels
    :param pxy: Vertical size of each panel in pixels
    :param padv: Vertical padding in pixels at the edge of the figure in pixels
    :param padh: Horizontal padding in pixels at the edge of the figure in pixels
    :param padv2: Vertical padding in pixels between panels
    :param padh2: Horizontal padding in pixels between panels
    """

    font = ssn_data.font
    plt.rc('font', **font)

    figure_path = '{}/03_SN_vs_AL.png'.format(ssn_data.output_path)

    if config.SKIP_PRESENT_PLOTS and os.path.exists(figure_path):
        print(
            "\nFigure at {} already exists.\n Change the OVERWRITE_OBSERVERS config flag to overwrite existing plots\n".format(
                figure_path).format(figure_path))
        return

    print('Creating and saving SN vs AL scatter plot figure...', end="", flush=True)

    # fit for low solar activity
    xlow = np.arange(0, ssn_data.thNPc) * ssn_data.thIPc
    xlow = xlow[np.isfinite(ssn_data.LowALlim)]
    ylow = ssn_data.LowALlim[np.isfinite(ssn_data.LowALlim)]

    # fit for high solar activity
    xhigh = np.arange(0, ssn_data.thNPc) * ssn_data.thIPc
    xhigh = xhigh[np.isfinite(ssn_data.HighALlim)]
    yhigh = ssn_data.HighALlim[np.isfinite(ssn_data.HighALlim)]

    plt.rc('font', **font)

    # Size definitions
    nph = 1  # Number of horizontal panels
    npv = 1  # Number of vertical panels

    # Padding

    # Figure sizes in pixels
    fszv = (npv * pxy + 2 * padv + (npv - 1) * padv2)  # Vertical size of figure in inches
    fszh = (nph * pxx + 2 * padh + (nph - 1) * padh2)  # Horizontal size of figure in inches

    # Conversion to relative unites
    ppadv = padv / fszv  # Vertical padding in relative units
    ppadh = padh / fszv  # Horizontal padding the edge of the figure in relative units

    # Start Figure
    fig = plt.figure(figsize=(fszh / dpi, fszv / dpi))
    ax1 = fig.add_axes([ppadh, ppadv, pxx / fszh, pxy / fszv])

    ax1.scatter(xlow, ylow, alpha=1)
    ax1.scatter(xhigh, yhigh, alpha=1)
    ax1.plot(xhigh, ssn_data.a1high * xhigh * ssn_data.thI + ssn_data.a0high)
    ax1.plot(xlow, ssn_data.a1low * xlow * ssn_data.thI + ssn_data.a0low)

    ax1.set_xlabel('SN Threshold (uHem)')
    ax1.set_ylabel('Activity Level Limit (SSN)')

    fig.savefig(figure_path, bbox_inches='tight')

    print('done.', flush=True)
    print(' ', flush=True)


def plotActiveVsObserved(ssn_data,
                         dpi=300,
                         pxx=4000,
                         pxy=1300,
                         padv=50,
                         padh=50,
                         padv2=0,
                         padh2=0):
    """

    :param dpi: Dots per inch in figure
    :param pxx: Horizontal size of each panel in pixels
    :param pxy: Vertical size of each panel in pixels
    :param padv: Vertical padding in pixels at the edge of the figure in pixels
    :param padh: Horizontal padding in pixels at the edge of the figure in pixels
    :param padv2: Vertical padding in pixels between panels
    :param padh2: Horizontal padding in pixels between panels
    """

    print('Creating and saving active vs. observed days figure...', end="", flush=True)

    figure_path = config.get_file_output_string('04', 'active_vs_observed_days',
                                                ssn_data=ssn_data,
                                                num_type=config.NUM_TYPE,
                                                den_type=config.DEN_TYPE)

    if config.SKIP_PRESENT_PLOTS and os.path.exists(figure_path):
        print(
            "\nFigure at {} already exists.\n Change the SKIP_PRESENT_PLOTS config flag to overwrite existing plots\n".format(
                figure_path).format(figure_path))
        return

    # Selecting the maximum integer amount of "months" out of the original data
    grpsOb = ssn_data.ObsDat['GROUPS'].values
    grpsOb = grpsOb[0:np.int(grpsOb.shape[0] / ssn_data.MoLngt) * ssn_data.MoLngt]

    ordOb = ssn_data.ObsDat['ORDINAL'].values
    ordOb = ordOb[0:np.int(ordOb.shape[0] / ssn_data.MoLngt) * ssn_data.MoLngt]

    yrOb = ssn_data.ObsDat['FRACYEAR'].values
    yrOb = yrOb[0:np.int(yrOb.shape[0] / ssn_data.MoLngt) * ssn_data.MoLngt]

    SNdOb = ssn_data.ObsDat['AVGSNd'].values
    SNdOb = SNdOb[0:np.int(SNdOb.shape[0] / ssn_data.MoLngt) * ssn_data.MoLngt]

    # Reshaping
    grpsOb = grpsOb.reshape((-1, ssn_data.MoLngt))
    yrOb = yrOb.reshape((-1, ssn_data.MoLngt))
    SNdOb = SNdOb.reshape((-1, ssn_data.MoLngt))

    # Number of days with observations
    obsOb = np.sum(np.isfinite(grpsOb), axis=1)

    # Number of days with groups
    grpOb = np.sum(np.greater(grpsOb, 0), axis=1)

    # Average number of groups
    Gss_1D_ker = conv.Gaussian1DKernel(2)
    AvGrpOb = conv.convolve(np.nanmean(grpsOb, axis=1), Gss_1D_ker)
    SdGrpOb = np.nanstd(grpsOb, axis=1)

    AvSNdOb = np.nanmean(SNdOb, axis=1)
    SdSNdOb = np.nanstd(SNdOb, axis=1)

    # Interval edges for plotting
    fyr1Ob = np.min(yrOb, axis=1)
    fyr2Ob = np.max(yrOb, axis=1)

    # Observer Plot
    # Stack horizontal left ends to level the step-wise plot
    pltxOb = np.stack((fyr1Ob, fyr1Ob)).reshape((1, -1), order='F')

    # Append max fracyear to clapm aria
    pltxOb = np.append(pltxOb, np.max(fyr2Ob))
    pltxOb = np.append(pltxOb, np.max(fyr2Ob))

    # Stack duplicate array to level the step-wise plot
    pltyOb = np.stack((obsOb, obsOb)).reshape((1, -1), order='F')
    pltyGr = np.stack((grpOb, grpOb)).reshape((1, -1), order='F')
    pltyAvOb = np.stack((AvGrpOb, AvGrpOb)).reshape((1, -1), order='F')
    pltySd = np.stack((SdGrpOb, SdGrpOb)).reshape((1, -1), order='F')

    pltyAvSNd = np.stack((AvSNdOb, AvSNdOb)).reshape((1, -1), order='F')
    pltySdSNd = np.stack((SdSNdOb, SdSNdOb)).reshape((1, -1), order='F')

    # Append zeros to clamp area
    pltyOb = np.insert(pltyOb, 0, 0)
    pltyOb = np.append(pltyOb, 0)

    pltyGr = np.insert(pltyGr, 0, 0)
    pltyGr = np.append(pltyGr, 0)

    font = ssn_data.font
    plt.rc('font', **font)

    # Size definitions
    nph = 1  # Number of horizontal panels
    npv = 3  # Number of vertical panels

    # Figure sizes in pixels
    fszv = (npv * pxy + 2 * padv + (npv - 1) * padv2)  # Vertical size of figure in inches
    fszh = (nph * pxx + 2 * padh + (nph - 1) * padh2)  # Horizontal size of figure in inches

    # Conversion to relative unites
    ppadv = padv / fszv  # Vertical padding in relative units
    ppadh = padh / fszv  # Horizontal padding the edge of the figure in relative units

    # Start Figure
    fig = plt.figure(figsize=(fszh / dpi, fszv / dpi))

    # Dummy axis for right scale
    axd = fig.add_axes([ppadh, ppadv + 2 * pxy / fszv, pxx / fszh, pxy / fszv])
    axd.set_ylim(bottom=0.01, top=1.19)
    axd.set_ylabel('Coverage Fraction')
    axd.yaxis.set_label_position("right")
    axd.yaxis.tick_right()

    # Days with observations and active days
    ax1 = fig.add_axes([ppadh, ppadv + 2 * pxy / fszv, pxx / fszh, pxy / fszv], sharex=axd)
    # Add number of days with observations
    ax1.fill(pltxOb, pltyOb, color=ssn_data.Clr[2])
    ax1.fill(pltxOb, pltyGr, color=ssn_data.Clr[4])
    # Add number of days with groups (not including zeros and days without observations)

    ax1.plot(np.array([np.min(pltxOb), np.max(pltxOb)]), np.array([1, 1]) * ssn_data.minObD * ssn_data.MoLngt, 'k--')

    # Axes properties
    ax1.text(0.5, 1.14, 'Comparison of active vs. observed days for ' + ssn_data.NamObs,
             horizontalalignment='center',
             fontsize=20,
             transform=ax1.transAxes)
    ax1.set_ylabel('Number of days')
    ax1.legend(['Required Minimum of Observed Days', 'Observed days', 'Active days'], loc='upper right', ncol=3,
               frameon=True, edgecolor='none')
    ax1.set_xlim(left=np.min(fyr1Ob), right=np.max(fyr2Ob))
    ax1.set_ylim(bottom=0.01 * ssn_data.MoLngt, top=1.19 * ssn_data.MoLngt)
    ax1.grid(color=(0.5, 0.5, 0.5), linestyle='--', linewidth=1, axis='x', which='both')
    ax1.xaxis.tick_top()
    ax1.minorticks_on()

    # Active/observation/missing mesh
    AcObMesh = np.isfinite(grpsOb).astype(int) + np.greater(grpsOb, 0).astype(int)
    xMesh = np.insert(fyr2Ob, 0, fyr1Ob[0])
    yMesh = np.arange(0, ssn_data.MoLngt + 1)

    # Colormap
    colors = [(1, 1, 1), ssn_data.Clr[2], ssn_data.Clr[4]]
    cmap = clrs.LinearSegmentedColormap.from_list('cmap', colors, N=3)

    ax2 = fig.add_axes([ppadh, ppadv + pxy / fszv, pxx / fszh, pxy / fszv], sharex=axd)
    ax2.pcolormesh(xMesh, yMesh, np.transpose(AcObMesh), cmap=cmap, alpha=0.3, linewidth=2)
    ax2.set_ylim(bottom=0.1, top=ssn_data.MoLngt)

    # Axes properties
    ax2.set_ylabel('Day of the month')
    ax2.grid(color=(0.5, 0.5, 0.5), linestyle='--', linewidth=1, axis='x', which='both')
    ax2.minorticks_on()

    # Average group number
    ax3 = fig.add_axes([ppadh, ppadv, pxx / fszh, pxy / fszv])

    for Idx in range(0, ssn_data.cenPoints['OBS'].shape[0]):
        if ssn_data.vldIntr[Idx]:
            ax3.fill([ssn_data.endPoints['OBS'][Idx, 0], ssn_data.endPoints['OBS'][Idx, 0],
                      ssn_data.endPoints['OBS'][Idx + 1, 0],
                      ssn_data.endPoints['OBS'][Idx + 1, 0]],
                     [0, np.ceil(np.nanmax(AvGrpOb)) + 1, np.ceil(np.nanmax(AvGrpOb)) + 1, 0],
                     color=ssn_data.Clr[1 + np.mod(Idx, 2) * 2], alpha=0.2)

    ax3.plot((fyr1Ob + fyr2Ob) / 2, AvGrpOb, color=ssn_data.Clr[0], linewidth=2)

    # Axes properties
    ax3.set_xlabel('Year')
    ax3.set_ylabel('Average number of groups')
    ax3.set_xlim(left=np.min(fyr1Ob), right=np.max(fyr2Ob))
    ax3.grid(color=(0.5, 0.5, 0.5), linestyle='--', linewidth=1, axis='x', which='both')
    ax3.minorticks_on()
    ax3.set_ylim(bottom=0, top=np.ceil(np.nanmax(AvGrpOb)) + 1)

    fig.savefig(figure_path, bbox_inches='tight')

    print('done.', flush=True)
    print(' ', flush=True)


def plotOptimalThresholdWindow(ssn_data,
                               dpi=300,
                               pxx=4000,
                               pxy=1000,
                               padv=50,
                               padh=50,
                               padv2=0,
                               padh2=0):
    """

    :param dpi: Dots per inch in figure
    :param pxx: Horizontal size of each panel in pixels
    :param pxy: Vertical size of each panel in pixels
    :param padv: Vertical padding in pixels at the edge of the figure in pixels
    :param padh: Horizontal padding in pixels at the edge of the figure in pixels
    :param padv2: Vertical padding in pixels between panels
    :param padh2: Horizontal padding in pixels between panels
    """

    font = ssn_data.font
    plt.rc('font', **font)

    figure_path = config.get_file_output_string('05', 'Optimal_Threshold_Window',
                                                ssn_data=ssn_data,
                                                num_type=config.NUM_TYPE,
                                                den_type=config.DEN_TYPE)

    if config.SKIP_PRESENT_PLOTS and os.path.exists(figure_path):
        print(
            "\nFigure at {} already exists.\n Change the OVERWRITE_OBSERVERS config flag to overwrite existing plots\n".format(
                figure_path).format(figure_path))
        return

    print('Creating and saving optimal threshold figure...', end="", flush=True)

    nph = 1  # Number of horizontal panels
    npv = ssn_data.cenPoints['OBS'].shape[0] + 1  # Number of vertical panels

    # Figure sizes in pixels
    fszv = (npv * pxy + 2 * padv + (npv - 1) * padv2)  # Vertical size of figure in inches
    fszh = (nph * pxx + 2 * padh + (nph - 1) * padh2)  # Horizontal size of figure in inches

    # Conversion to relative unites
    ppadv = padv / fszv  # Vertical padding in relative units
    ppadv2 = padv2 / fszv  # Vertical padding in relative units
    ppadh = padh / fszv  # Horizontal padding the edge of the figure in relative units

    # Start Figure
    fig = plt.figure(figsize=(fszh / dpi, fszv / dpi), dpi=dpi)

    # Comparison with RGO
    ax2 = fig.add_axes([ppadh, ppadv, pxx / fszh, pxy / fszv])
    ax2.plot(ssn_data.REF_Grp['FRACYEAR'], ssn_data.REF_Grp['AVGROUPS'], 'r--', linewidth=2, alpha=1)

    # Plotting Observer
    ax2.plot(ssn_data.obsPlt['X'], ssn_data.obsPlt['Y'], color=ssn_data.Clr[0], linewidth=2)

    # Axes properties
    ax2.set_ylabel('Average Number of Groups')
    ax2.set_xlabel('Center of sliding window (Year)')
    ax2.set_xlim(left=np.min(ssn_data.REF_Grp['FRACYEAR']), right=np.max(ssn_data.REF_Grp['FRACYEAR']))
    ax2.set_ylim(bottom=0, top=np.max(ssn_data.REF_Grp['AVGROUPS']) * 1.1)

    # EMD Pcolor
    plt.viridis()

    # Creating Storing dictionaries to store best thresholds
    bestTh = []

    # Going through different sub-intervals
    for siInx in range(0, ssn_data.cenPoints['OBS'].shape[0]):
        # Creating axis
        ax1 = fig.add_axes([ppadh, ppadv + (siInx + 1) * (pxy / fszv + ppadv2), pxx / fszh, pxy / fszv])

        # Defining mask based on the interval type (rise or decay)
        if ssn_data.cenPoints['OBS'][siInx, 1] > 0:
            cadMaskI = ssn_data.risMask['INDEX']
            cadMask = ssn_data.risMask['PLOT']
        else:
            cadMaskI = ssn_data.decMask['INDEX']
            cadMask = ssn_data.decMask['PLOT']

        # Selecting interval
        TObsDat = ssn_data.ObsDat.loc[
            np.logical_and(ssn_data.ObsDat['FRACYEAR'] >= ssn_data.endPoints['OBS'][siInx, 0],
                           ssn_data.ObsDat['FRACYEAR'] < ssn_data.endPoints['OBS'][siInx + 1, 0])
            , 'GROUPS'].values.copy()
        TObsFYr = ssn_data.ObsDat.loc[
            np.logical_and(ssn_data.ObsDat['FRACYEAR'] >= ssn_data.endPoints['OBS'][siInx, 0],
                           ssn_data.ObsDat['FRACYEAR'] < ssn_data.endPoints['OBS'][siInx + 1, 0])
            , 'FRACYEAR'].values.copy()
        TObsOrd = ssn_data.ObsDat.loc[
            np.logical_and(ssn_data.ObsDat['FRACYEAR'] >= ssn_data.endPoints['OBS'][siInx, 0],
                           ssn_data.ObsDat['FRACYEAR'] < ssn_data.endPoints['OBS'][siInx + 1, 0])
            , 'ORDINAL'].values.copy()

        TObsSNd = ssn_data.ObsDat.loc[
            np.logical_and(ssn_data.ObsDat['FRACYEAR'] >= ssn_data.endPoints['OBS'][siInx, 0],
                           ssn_data.ObsDat['FRACYEAR'] < ssn_data.endPoints['OBS'][siInx + 1, 0])
            , 'AVGSNd'].values.copy()
        # Plot Matrix Only if the period is valid
        if ssn_data.vldIntr[siInx]:

            # Find index of minimum inside sub-interval
            minYear = np.min(np.absolute(TObsFYr - ssn_data.cenPoints['OBS'][siInx, 0]))
            obsMinInx = (np.absolute(TObsFYr - ssn_data.cenPoints['OBS'][siInx, 0]) == minYear).nonzero()[0][0]

            # Calculating mesh for plotting
            x = ssn_data.REF_Dat['FRACYEAR'].values[cadMaskI]
            y = np.arange(0, ssn_data.thN) * ssn_data.thI

            # Creating matrix for sorting and find the best combinations of threshold and shift
            OpMat = np.concatenate(
                (ssn_data.EMDtD[siInx].reshape((-1, 1)), ssn_data.EMDthD[siInx].reshape((-1, 1)),
                 ssn_data.EMDD[siInx].reshape((-1, 1))),
                axis=1)

            # Sort according to EMD to find the best matches
            I = np.argsort(OpMat[:, 2], axis=0)
            OpMat = np.squeeze(OpMat[I, :])

            # Initialize varialbes to identify the optimum threshold for the period of overlap
            tmpEMD = 1e16
            tmpt = np.nan
            tmpth = np.nan

            # Calculate optimum threshold for real period of overlap if it exists
            # Check if real if interval is present in Observations
            if (TObsFYr[obsMinInx] > np.min(ssn_data.REF_Dat['FRACYEAR'])) and (
                    TObsFYr[obsMinInx] < np.max(ssn_data.REF_Dat['FRACYEAR'])):

                # Check if first element is present in reference
                if np.any(ssn_data.REF_Dat['ORDINAL'] == TObsOrd[0]):

                    # Selecting the maximum integer amount of "months" out of the original data
                    TgrpsOb = TObsDat[0:np.int(TObsDat.shape[0] / ssn_data.MoLngt) * ssn_data.MoLngt].copy()

                    TObsSNd = TObsSNd[0:np.int(TObsDat.shape[0] / ssn_data.MoLngt) * ssn_data.MoLngt].copy()

                    # Calculating bracketing indices
                    Idx1 = (ssn_data.REF_Dat['ORDINAL'] == TObsOrd[0]).nonzero()[0][0]
                    Idx2 = Idx1 + TgrpsOb.shape[0]

                    TSNdREF = ssn_data.REF_Grp['AVGSNd'][Idx1:Idx2].values.copy()
                    TSNdREF = TSNdREF.reshape((-1, ssn_data.MoLngt))

                    # Going through different thresholds
                    for TIdx in range(0, ssn_data.thN):

                        if config.DEN_TYPE == 'DTh':
                            # Final fit to define threshold
                            highth = ssn_data.a1high * TIdx * ssn_data.thI + ssn_data.a0high
                            if TIdx * ssn_data.thI >= ssn_data.minVldThr:
                                lowth = ssn_data.a1low * TIdx * ssn_data.thI + ssn_data.a0low
                            else:
                                lowth = 0

                        # Calculating number of groups in reference data for given threshold
                        grpsREFw = np.nansum(
                            np.greater(ssn_data.REF_Dat.values[:, 3:ssn_data.REF_Dat.values.shape[1] - 3],
                                       TIdx * ssn_data.thI),
                            axis=1).astype(float)
                        grpsREFw[np.isnan(ssn_data.REF_Dat['AREA1'])] = np.nan

                        # Selecting the maximum integer amount of "months" out of the original data
                        TgrpsOb = TObsDat[0:np.int(TObsDat.shape[0] / ssn_data.MoLngt) * ssn_data.MoLngt].copy()

                        TObsSNd = TObsSNd[0:np.int(TObsDat.shape[0] / ssn_data.MoLngt) * ssn_data.MoLngt].copy()

                        # Selecting reference window of matching size to observer sub-interval;
                        TgrpsREF = grpsREFw[Idx1:Idx2].copy()

                        # Reshaping into "months"
                        TgrpsOb = TgrpsOb.reshape((-1, ssn_data.MoLngt))
                        TgrpsREF = TgrpsREF.reshape((-1, ssn_data.MoLngt))

                        TObsSNd = TObsSNd.reshape((-1, ssn_data.MoLngt))
                        TSNdREF = TSNdREF.reshape((-1, ssn_data.MoLngt))

                        # Imprinting missing days
                        # OBSERVER
                        TgrpsOb[np.isnan(TgrpsREF)] = np.nan
                        # REFERENCE
                        TgrpsREF[np.isnan(TgrpsOb)] = np.nan

                        # Number of days with groups
                        # OBSERVER
                        GDObsT = np.sum(np.greater(TgrpsOb, 0), axis=1)
                        # REFERENCE
                        GDREFT = np.sum(np.greater(TgrpsREF, 0), axis=1)

                        # Number of days with observations
                        # OBSERVER
                        ODObsT = np.sum(np.isfinite(TgrpsOb), axis=1)
                        # REFERENCE
                        ODREFT = np.sum(np.isfinite(TgrpsREF), axis=1)

                        # Number of quiet days
                        # OBSERVER
                        QDObsT = ODObsT - GDObsT
                        # REFERENCE
                        QDREFT = ODREFT - GDREFT

                        # Monthly sunspot number
                        SNdObsT = np.mean(TObsSNd, axis=1)
                        SNdREFT = np.mean(TSNdREF, axis=1)

                        # Numerator and denominator for given observer
                        numADObsT = GDObsT
                        numQDObsT = ssn_data.MoLngt - QDObsT
                        denFMObsT = GDObsT * 0 + ssn_data.MoLngt
                        denODObsT = ODObsT

                        # Numerator and denominator for reference
                        numADREFT = GDREFT
                        numQDREFT = ssn_data.MoLngt - QDREFT
                        denFMREFT = GDREFT * 0 + ssn_data.MoLngt
                        denODREFT = ODREFT

                        if config.NUM_TYPE == "ADF":
                            numObsT = numADObsT
                            numREFT = numADREFT
                        else:
                            numObsT = numQDObsT
                            numREFT = numQDREFT

                        if config.DEN_TYPE == "OBS":
                            denObsT = denODObsT
                            denREFT = denODREFT
                        else:
                            denObsT = denFMObsT
                            denREFT = denFMREFT

                        if config.DEN_TYPE == "DTh":
                            # defining solar activity level
                            MMObsT = np.logical_and((SNdObsT > lowth), (SNdObsT < highth))
                            MMREFT = np.logical_and((SNdREFT > lowth), (SNdREFT < highth))

                            HMObsT = (SNdObsT >= highth)
                            HMREFT = (SNdREFT >= highth)

                            numObsT[HMObsT] = numQDObsT[HMObsT]
                            numREFT[HMREFT] = numQDREFT[HMREFT]

                            denObsT[MMObsT] = denODObsT[MMObsT]
                            denREFT[MMREFT] = denODREFT[MMREFT]

                        ADF_Obs_fracT = np.divide(numObsT, denObsT)
                        ADF_REF_fracT = np.divide(numREFT, denREFT)

                        # Calculating Earth Mover's Distance
                        ADFObsDis, bins = np.histogram(
                            ADF_Obs_fracT[ODObsT / ssn_data.MoLngt >= ssn_data.minObD],
                            bins=(np.arange(0, ssn_data.MoLngt + 2) - 0.5) / ssn_data.MoLngt, density=True)

                        ADFREFDis, bins = np.histogram(
                            ADF_REF_fracT[ODREFT / ssn_data.MoLngt >= ssn_data.minObD],
                            bins=(np.arange(0, ssn_data.MoLngt + 2) - 0.5) / ssn_data.MoLngt, density=True)

                        tmp = emd(ADFREFDis.astype(np.float64), ADFObsDis.astype(np.float64),
                                  ssn_data.Dis.astype(np.float64))

                        # Udating variables
                        if tmp < tmpEMD:
                            tmpEMD = tmp
                            tmpt = TObsFYr[obsMinInx]
                            tmpth = TIdx * ssn_data.thI

            OpMat = np.insert(OpMat, 0, [tmpt, tmpth, tmpEMD], axis=0)

            # Calculating mesh for plotting
            x = ssn_data.REF_Grp['FRACYEAR'].values[cadMaskI]
            y = np.arange(0, ssn_data.thN) * ssn_data.thI
            xx, yy = np.meshgrid(x, y)

            # Plotting Optimization Matrix
            ax1.pcolormesh(xx, yy, ssn_data.EMDD[siInx], alpha=1, linewidth=2, vmin=np.min(ssn_data.EMDD[siInx]),
                           vmax=6 * np.min(ssn_data.EMDD[siInx]))

            # True Interval
            ax1.scatter(OpMat[0, 0], OpMat[0, 1], c='r', edgecolors='w', linewidths=2, s=250, zorder=11)

            # Best point
            ax1.scatter(OpMat[1, 0], OpMat[1, 1], c='w', linewidths=2, s=200, zorder=11, alpha=0.75)
            ax2.plot(
                ssn_data.obsPlt['X'][
                    np.logical_and(ssn_data.obsPlt['X'] >= np.min(TObsFYr),
                                   ssn_data.obsPlt['X'] < np.max(TObsFYr))] -
                ssn_data.cenPoints['OBS'][siInx, 0] +
                OpMat[1, 0]
                , ssn_data.obsPlt['Y'][
                    np.logical_and(ssn_data.obsPlt['X'] >= np.min(TObsFYr),
                                   ssn_data.obsPlt['X'] < np.max(TObsFYr))],
                color=ssn_data.Clr[5 - siInx], linewidth=3
                , alpha=0.2)

            # Best 5 points
            if config.NBEST >= 5:
                for i in range(2, 6):
                    ax1.scatter(OpMat[i, 0], OpMat[i, 1], c='w', linewidths=2, s=150, zorder=11, alpha=0.5)
                    ax2.plot(
                        ssn_data.obsPlt['X'][
                            np.logical_and(ssn_data.obsPlt['X'] >= np.min(TObsFYr),
                                           ssn_data.obsPlt['X'] < np.max(TObsFYr))] -
                        ssn_data.cenPoints['OBS'][siInx, 0] +
                        OpMat[i, 0]
                        , ssn_data.obsPlt['Y'][
                            np.logical_and(ssn_data.obsPlt['X'] >= np.min(TObsFYr),
                                           ssn_data.obsPlt['X'] < np.max(TObsFYr))],
                        color=ssn_data.Clr[5 - siInx], linewidth=3
                        , alpha=0.2)

            # Best 5-10 points
            if config.NBEST >= 10:
                for i in range(6, 11):
                    ax1.scatter(OpMat[i, 0], OpMat[i, 1], c='w', linewidths=2, s=100, zorder=11, alpha=0.5)
                    ax2.plot(
                        ssn_data.obsPlt['X'][
                            np.logical_and(ssn_data.obsPlt['X'] >= np.min(TObsFYr),
                                           ssn_data.obsPlt['X'] < np.max(TObsFYr))] -
                        ssn_data.cenPoints['OBS'][siInx, 0] +
                        OpMat[i, 0]
                        , ssn_data.obsPlt['Y'][
                            np.logical_and(ssn_data.obsPlt['X'] >= np.min(TObsFYr),
                                           ssn_data.obsPlt['X'] < np.max(TObsFYr))],
                        color=ssn_data.Clr[5 - siInx], linewidth=3
                        , alpha=0.2)

            # Best 10-15 points
            if config.NBEST >= 15:
                for i in range(11, 16):
                    ax1.scatter(OpMat[i, 0], OpMat[i, 1], c='w', linewidths=2, s=50, zorder=11, alpha=0.5)

            # Best 15-20 points
            if config.NBEST >= 15:
                for i in range(16, 26):
                    ax1.scatter(OpMat[i, 0], OpMat[i, 1], c='w', linewidths=2, s=1, zorder=11, alpha=0.5)

            # Masking Gaps
            pltMsk = np.logical_not(cadMask)
            ax1.fill_between(ssn_data.REF_Dat['FRACYEAR'], ssn_data.REF_Dat['FRACYEAR'] * 0,
                             y2=ssn_data.REF_Dat['FRACYEAR'] * 0 + ssn_data.thN,
                             where=pltMsk, color='w', zorder=10)

            # Adding best points
<<<<<<< HEAD
            bestTh.append(OpMat[1:config.NBEST+1,:])

=======
            bestTh.append(OpMat[1:config.NBEST + 1, :])
>>>>>>> 4ee10311

        # If period not valid store an empty array
        else:
            bestTh.append([])

        # Plotting real location
        ax1.plot(np.array([1, 1]) * TObsFYr[obsMinInx], np.array([0, np.max(y)]), 'w--', linewidth=3)

        # Plotting edges
        ax1.plot(np.array([1, 1]) * np.min(TObsFYr), np.array([0, np.max(y)]), ':', zorder=11, linewidth=3,
                 color=ssn_data.Clr[5 - siInx])
        ax1.plot(np.array([1, 1]) * np.max(TObsFYr), np.array([0, np.max(y)]), ':', zorder=11, linewidth=3,
                 color=ssn_data.Clr[5 - siInx])

        ax2.plot(np.array([1, 1]) * np.min(TObsFYr), np.array([0, np.max(y)]), ':', zorder=11, linewidth=3,
                 color=ssn_data.Clr[5 - siInx])
        ax2.plot(np.array([1, 1]) * np.max(TObsFYr), np.array([0, np.max(y)]), '-', zorder=11, linewidth=1,
                 color=ssn_data.Clr[5 - siInx])
        ax2.plot(np.array([1, 1]) * np.max(TObsFYr), np.array([0, np.max(y)]), ':', zorder=11, linewidth=3,
                 color=ssn_data.Clr[5 - siInx])

        # Axes properties
        ax1.set_ylabel('Area threshold (uHem)')
        ax1.set_xlim(left=np.min(ssn_data.REF_Dat['FRACYEAR']), right=np.max(ssn_data.REF_Dat['FRACYEAR']))
        ax1.set_ylim(bottom=0, top=np.max(y))

        ax1.spines['bottom'].set_color(ssn_data.Clr[siInx % 6])
        ax1.spines['bottom'].set_linewidth(3)
        ax1.spines['top'].set_color(ssn_data.Clr[siInx % 6])
        ax1.spines['top'].set_linewidth(3)
        ax1.spines['right'].set_color(ssn_data.Clr[siInx % 6])
        ax1.spines['right'].set_linewidth(3)
        ax1.spines['left'].set_color(ssn_data.Clr[siInx % 6])
        ax1.spines['left'].set_linewidth(3)

        # Adding title
        if siInx == ssn_data.cenPoints['OBS'].shape[0] - 1:
            # ax1.text(0.5, 1.01,'Chi-Square (y-y_exp)^2/(y^2+y_exp^2) for ' + NamObs.capitalize(), horizontalalignment='center', transform = ax1.transAxes)
            ax1.text(0.5, 1.01, 'EMD linear distance for ' + ssn_data.NamObs, horizontalalignment='center',
                     transform=ax1.transAxes)

    fig.savefig(figure_path, bbox_inches='tight')

    print('done.', flush=True)
    print(' ', flush=True)


def plotDistributionOfThresholdsMI(ssn_data,
                                   dpi=300,
                                   pxx=1500,
                                   pxy=1500,
                                   padv=50,
                                   padh=50,
                                   padv2=100,
                                   padh2=100):
    """

    :param dpi: Dots per inch in figure
    :param pxx: Horizontal size of each panel in pixels
    :param pxy: Vertical size of each panel in pixels
    :param padv: Vertical padding in pixels at the edge of the figure in pixels
    :param padh: Horizontal padding in pixels at the edge of the figure in pixels
    :param padv2: Vertical padding in pixels between panels
    :param padh2: Horizontal padding in pixels between panels
    """

    font = ssn_data.font
    plt.rc('font', **font)

    print('Creating and saving distribution of thresholds for different intervals figure...', end="", flush=True)

    figure_path = config.get_file_output_string('06', 'Distribution_of_Thresholds_MI',
                                                ssn_data=ssn_data,
                                                num_type=config.NUM_TYPE,
                                                den_type=config.DEN_TYPE)

    if config.SKIP_PRESENT_PLOTS and os.path.exists(figure_path):
        print(
            "\nFigure at {} already exists.\n Change the OVERWRITE_OBSERVERS config flag to overwrite existing plots\n".format(
                figure_path).format(figure_path))
        return

    frc = 0.8  # Fraction of the panel devoted to histograms

    nph = 3  # Number of horizontal panels
    npv = int(np.ceil(ssn_data.vldIntr.shape[0] / nph))  # Number of vertical panels

    # Figure sizes in pixels
    fszv = (npv * pxy + 2 * padv + (npv - 1) * padv2)  # Vertical size of figure in inches
    fszh = (nph * pxx + 2 * padh + (nph - 1) * padh2)  # Horizontal size of figure in inches

    # Conversion to relative unites
    ppadv = padv / fszv  # Vertical padding in relative units
    ppadv2 = padv2 / fszv  # Vertical padding in relative units
    ppadh = padh / fszv  # Horizontal padding the edge of the figure in relative units
    ppadh2 = padh2 / fszv  # Horizontal padding between panels in relative units

    # Start Figure
    fig = plt.figure(figsize=(fszh / dpi, fszv / dpi), dpi=dpi)
    for i in range(0, nph):
        for j in range(0, npv):

            n = (nph * j + i)

            # Only add the panel if it exists
            if n < ssn_data.vldIntr.shape[0]:

                # Plot only if the period is valid
                if ssn_data.vldIntr[n]:
                    # Top Distribution
                    axd = fig.add_axes(
                        [ppadh + i * (pxx / fszh + ppadh2), ppadv + j * (pxy / fszv + ppadv2) + pxy / fszv * frc,
                         pxx / fszh * frc, pxy / fszv * (1 - frc)], label='a' + str(n))
                    axd.hist(ssn_data.bestTh[n][:, 2], bins=(np.arange(0, config.NBEST, 2)) / config.NBEST * (
                            np.ceil(np.max(ssn_data.bestTh[n][:, 2])) - np.floor(np.min(ssn_data.bestTh[n][:, 2])))
                                                            + np.floor(np.min(ssn_data.bestTh[n][:, 2])),
                             color=ssn_data.Clr[4],
                             alpha=.6,
                             density=True)

                    # Axes properties
                    axd.set_xlim(left=np.floor(np.min(ssn_data.bestTh[n][:, 2])),
                                 right=np.ceil(np.max(ssn_data.bestTh[n][:, 2])))
                    axd.set_axis_off()

                    # Right Distribution
                    ax2 = fig.add_axes(
                        [ppadh + i * (pxx / fszh + ppadh2) + pxx / fszh * frc, ppadv + j * (pxy / fszv + ppadv2),
                         pxx / fszh * frc * (1 - frc), pxy / fszv * frc], label='b' + str(n))
                    ax2.hist(ssn_data.bestTh[n][:, 1], bins=np.arange(0, ssn_data.thN, ssn_data.thI * 2),
                             color=ssn_data.Clr[2],
                             alpha=.6,
                             orientation='horizontal', density=True)

                    # # Axes properties
                    ax2.set_ylim(bottom=0, top=ssn_data.thN * ssn_data.thI)
                    ax2.set_axis_off()

                    # Scatter Plot
                    ax1 = fig.add_axes(
                        [ppadh + i * (pxx / fszh + ppadh2), ppadv + j * (pxy / fszv + ppadv2), pxx / fszh * frc,
                         pxy / fszv * frc], sharex=axd, label='b' + str(n))
                    ax1.scatter(ssn_data.bestTh[n][:, 2], ssn_data.bestTh[n][:, 1], color="0.25", edgecolor="k",
                                alpha=0.1,
                                s=100,
                                linewidths=2)

                    ax1.plot(np.array(
                        [np.floor(np.min(ssn_data.bestTh[n][:, 2])), np.ceil(np.max(ssn_data.bestTh[n][:, 2]))]),
                        np.array([1, 1]) * ssn_data.wAvI[n], '--'
                        , color=ssn_data.Clr[4], linewidth=3)
                    ax1.plot(np.array(
                        [np.floor(np.min(ssn_data.bestTh[n][:, 2])), np.ceil(np.max(ssn_data.bestTh[n][:, 2]))]),
                        np.array([1, 1]) * ssn_data.wAvI[n] - ssn_data.wSDI[n], ':'
                        , color=ssn_data.Clr[4], linewidth=2)
                    ax1.plot(np.array(
                        [np.floor(np.min(ssn_data.bestTh[n][:, 2])), np.ceil(np.max(ssn_data.bestTh[n][:, 2]))]),
                        np.array([1, 1]) * ssn_data.wAvI[n] + ssn_data.wSDI[n], ':'
                        , color=ssn_data.Clr[4], linewidth=2)

                    # Axes properties
                    ax1.set_ylabel('Area threshold (uHem)')
                    ax1.set_xlabel('EMD for ' + ssn_data.NamObs)
                    ax1.text(0.5, 0.95,
                             'From ' + str(np.round(ssn_data.endPoints['OBS'][n, 0], decimals=2)) + '  to ' + str(
                                 np.round(ssn_data.endPoints['OBS'][n + 1, 0], decimals=2)),
                             horizontalalignment='center',
                             verticalalignment='center', transform=ax1.transAxes)
                    ax1.set_xlim(left=np.floor(np.min(ssn_data.bestTh[n][:, 2])),
                                 right=np.ceil(np.max(ssn_data.bestTh[n][:, 2])))
                    ax1.set_ylim(bottom=0, top=ssn_data.thN * ssn_data.thI)

    fig.savefig(figure_path, bbox_inches='tight')

    print('done.', flush=True)
    print(' ', flush=True)


def plotHistSqrtSSN(ssn_data, ax, calRefT, calObsT, Th):
    """

    :param ax: Axis handle to plot the 2D histogram
    :param calRefT: Group counts for reference observed after application of threshold
    :param calObsT: Group counts of calibrated observer
    :param Th: Optimal threshold used to obtain data in this plot.  It is printed at the top of the figure
    """

    # Number of bins to use
    maxN = ssn_data.maxNPlt
    Nbins = ssn_data.maxNPlt

    # Average group number
    ax.hist2d(calObsT, calRefT, bins=ssn_data.edges, cmap=plt.cm.magma_r, cmin=1)

    # Calculating Quantities for plot
    hist, xedges, yedges = np.histogram2d(calObsT, calRefT, bins=ssn_data.edges)
    alphaY = np.sum(hist, axis=1) / np.max(np.sum(hist, axis=1)) * 0.95 + 0.05

    # Calculating Quantities for plot and plot centers in Y
    Ymedian = ssn_data.centers * np.nan
    for i in range(0, ssn_data.centers.shape[0]):
        ypoints = calRefT[np.logical_and(calObsT >= ssn_data.edges[i], calObsT < ssn_data.edges[i + 1])]
        if ypoints.shape[0] > 0:
            Ymedian[i] = np.nanmedian(ypoints)
            pecentilesy = np.abs(np.percentile(ypoints, np.array([15, 85]), interpolation='linear') - Ymedian[i])

            xpoints = calObsT[np.logical_and(calRefT >= (Ymedian[i] - (np.ceil(maxN)) / Nbins / 2),
                                             calRefT <= (Ymedian[i] + (np.ceil(maxN)) / Nbins / 2))]

            if xpoints.shape[0] > 0:
                pecentilesx = np.abs(
                    np.percentile(xpoints, np.array([15, 85]), interpolation='linear') - ssn_data.centers[i])
            else:
                pecentilesx = pecentilesy * 0

            ax.errorbar(ssn_data.centers[i], Ymedian[i], yerr=np.expand_dims(pecentilesy, axis=1),
                        xerr=np.expand_dims(pecentilesx, axis=1), color='k', zorder=11, alpha=alphaY[i])
            ax.scatter(ssn_data.centers[i], Ymedian[i], color='w', edgecolor='k', s=100, linewidths=3, zorder=11,
                       alpha=alphaY[i])

    y = calRefT
    x = calObsT

    x = x[np.isfinite(y)]
    y = y[np.isfinite(y)]

    # R squared
    yMean = np.mean(y)
    SStot = np.sum(np.power(y - yMean, 2))
    SSreg = np.sum(np.power(y - x, 2))
    rSq = (1 - SSreg / SStot)

    # Mean Residual
    mRes = np.mean(y - x)
    # Mean Relative Residual
    mRRes = np.mean(np.divide(y[x > 0] - x[x > 0], x[x > 0]))

    # Calculating quantities for assessment
    y = Ymedian
    x = ssn_data.centers

    x = x[np.isfinite(y)]
    y = y[np.isfinite(y)]

    # R squared of the median
    yMean = np.mean(y)
    SStot = np.sum(np.power(y - yMean, 2))
    SSreg = np.sum(np.power(y - x, 2))
    rSqM = (1 - SSreg / SStot)

    # Mean Residual
    mResM = np.mean(y - x)
    # Mean Relative Residual
    mRResM = np.mean(np.divide(y[x > 0] - x[x > 0], x[x > 0]))

    ax.plot(ssn_data.edges, ssn_data.edges, '--'
            , color=ssn_data.Clr[4], linewidth=3)

    ax.text(0.5, 0.95,
            '$R^2$=' + str(np.round(rSq, decimals=2)) + ' $MR$=' + str(np.round(mRes, decimals=2)) + ' $MRR$=' + str(
                int(np.round(mRRes * 100, decimals=0))) + '%' +
            '\n$R^2M$=' + str(np.round(rSqM, decimals=2)) + ' $MRM$=' + str(
                np.round(mResM, decimals=2)) + ' $MRRM$=' + str(
                int(np.round(mRResM * 100, decimals=0))) + '% $Th$=' + str(
                Th), horizontalalignment='center', verticalalignment='center', transform=ax.transAxes)

    # Axes properties

    if config.SQRT_2DHIS:
        ax.set_xlabel('sqrt(GN+1) for ' + ssn_data.NamObs.capitalize())
        ax.set_ylabel('sqrt(GN+1) for reference')
    else:
        ax.set_xlabel('GN for ' + ssn_data.NamObs.capitalize())
        ax.set_ylabel('GN for reference observer')

    ax.set_xticks(np.arange(ssn_data.centers[0], np.ceil(ssn_data.centers[-1]),
                            np.floor((np.ceil(ssn_data.centers[-1]) - ssn_data.centers[0]) / 8) + 1))
    ax.set_yticks(np.arange(ssn_data.centers[0], np.ceil(ssn_data.centers[-1]),
                            np.floor((np.ceil(ssn_data.centers[-1]) - ssn_data.centers[0]) / 8) + 1))


def plotIntervalScatterPlots(ssn_data,
                             dpi=300,
                             pxx=2300,
                             pxy=2300,
                             padv=50,
                             padh=50,
                             padv2=100,
                             padh2=100):
    """

    :param dpi: Dots per inch in figure
    :param pxx: Horizontal size of each panel in pixels
    :param pxy: Vertical size of each panel in pixels
    :param padv: Vertical padding in pixels at the edge of the figure in pixels
    :param padh: Horizontal padding in pixels at the edge of the figure in pixels
    :param padv2: Vertical padding in pixels between panels
    :param padh2: Horizontal padding in pixels between panels
    """

    font = ssn_data.font
    plt.rc('font', **font)

    print('Creating and saving interval scatter-plots figure...', end="", flush=True)

    figure_path = config.get_file_output_string('07', 'Interval_Scatter_Plots',
                                                ssn_data=ssn_data,
                                                num_type=config.NUM_TYPE,
                                                den_type=config.DEN_TYPE)

    if config.SKIP_PRESENT_PLOTS and os.path.exists(figure_path):
        print("\nFigure at {} already exists.\n"
              " Change the OVERWRITE_OBSERVERS config flag to overwrite existing plots\n".format(
            figure_path))
        return

    calRef = np.array([0])
    calObs = np.array([0])

    frc = 1  # Fraction of the panel devoted to histograms

    nph = 3  # Number of horizontal panels
    npv = int(np.ceil(ssn_data.vldIntr.shape[0] / nph))  # Number of vertical panels

    # Figure sizes in pixels
    fszv = (npv * pxy + 2 * padv + (npv - 1) * padv2)  # Vertical size of figure in inches
    fszh = (nph * pxx + 2 * padh + (nph - 1) * padh2)  # Horizontal size of figure in inches

    # Conversion to relative unites
    ppadv = padv / fszv  # Vertical padding in relative units
    ppadv2 = padv2 / fszv  # Vertical padding in relative units
    ppadh = padh / fszv  # Horizontal padding the edge of the figure in relative units
    ppadh2 = padh2 / fszv  # Horizontal padding between panels in relative units

    # Start Figure
    fig = plt.figure(figsize=(fszh / dpi, fszv / dpi), dpi=dpi)

    # Calculating maximum for plotting
    maxNPlt = 0
    # Going through different sub-intervals
    for siInx in range(0, ssn_data.cenPoints['OBS'].shape[0]):
        # Perform analysis Only if the period is valid
        if ssn_data.vldIntr[siInx] and np.sum(
                np.logical_and(ssn_data.REF_Dat['FRACYEAR'] >= ssn_data.endPoints['OBS'][siInx, 0],
                               ssn_data.REF_Dat['FRACYEAR'] < ssn_data.endPoints['OBS'][siInx + 1, 0])) > 0:
            TObsDat = ssn_data.ObsDat.loc[
                np.logical_and(ssn_data.ObsDat['FRACYEAR'] >= ssn_data.endPoints['OBS'][siInx, 0],
                               ssn_data.ObsDat['FRACYEAR'] < ssn_data.endPoints['OBS'][siInx + 1, 0])
                , 'GROUPS'].values.copy()
            TObsREFDat = np.nansum(
                np.greater(ssn_data.REF_Dat.values[:, 3:ssn_data.REF_Dat.values.shape[1] - 3], ssn_data.wAvI[siInx]),
                axis=1).astype(float)
            TObsREFDat = TObsREFDat[np.logical_and(ssn_data.REF_Dat['FRACYEAR'] >= ssn_data.endPoints['OBS'][siInx, 0],
                                                   ssn_data.REF_Dat['FRACYEAR'] < ssn_data.endPoints['OBS'][
                                                       siInx + 1, 0])].copy()
            maxNPlt = np.max([np.nanmax(TObsREFDat), np.nanmax(TObsDat), maxNPlt])

    for i in range(0, nph):
        for j in range(0, npv):

            n = (nph * j + i)

            # Only add the panel if it exists
            if n < ssn_data.vldIntr.shape[0]:

                # Plot only if the period is valid and has overlap
                if ssn_data.vldIntr[n] and np.sum(
                        np.logical_and(ssn_data.REF_Dat['FRACYEAR'] >= ssn_data.endPoints['OBS'][n, 0],
                                       ssn_data.REF_Dat['FRACYEAR'] < ssn_data.endPoints['OBS'][
                                           n + 1, 0])) > 0:
                    # Calculating number of groups in reference data for given threshold
                    grpsREFw = np.nansum(np.greater(ssn_data.REF_Dat.values[:, 3:ssn_data.REF_Dat.values.shape[1] - 3],
                                                    ssn_data.wAvI[n]), axis=1).astype(float)
                    grpsREFw[np.isnan(ssn_data.REF_Dat['AREA1'])] = np.nan

                    # Selecting observer's interval
                    TObsDat = ssn_data.ObsDat.loc[
                        np.logical_and(ssn_data.ObsDat['FRACYEAR'] >= ssn_data.endPoints['OBS'][n, 0],
                                       ssn_data.ObsDat['FRACYEAR'] < ssn_data.endPoints['OBS'][n + 1, 0])
                        , 'GROUPS'].values.copy()
                    TObsOrd = ssn_data.ObsDat.loc[
                        np.logical_and(ssn_data.ObsDat['FRACYEAR'] >= ssn_data.endPoints['OBS'][n, 0],
                                       ssn_data.ObsDat['FRACYEAR'] < ssn_data.endPoints['OBS'][n + 1, 0])
                        , 'ORDINAL'].values.copy()

                    # Selecting the days of overlap with calibrated observer
                    grpsREFw = grpsREFw[np.in1d(ssn_data.REF_Dat['ORDINAL'].values, TObsOrd)]
                    grpsObsw = TObsDat[np.in1d(TObsOrd, ssn_data.REF_Dat['ORDINAL'].values)]

                    # Removing NaNs    
                    grpsREFw = grpsREFw[np.isfinite(grpsObsw)]
                    grpsObsw = grpsObsw[np.isfinite(grpsObsw)]

                    grpsObsw = grpsObsw[np.isfinite(grpsREFw)]
                    grpsREFw = grpsREFw[np.isfinite(grpsREFw)]

                    # Appending to calibrated arrays?
                    calRef = np.append(calRef, grpsREFw)
                    calObs = np.append(calObs, grpsObsw)

                    # Average group number
                    ax1 = fig.add_axes(
                        [ppadh + i * (pxx / fszh + ppadh2), ppadv + j * (pxy / fszv + ppadv2), pxx / fszh * frc,
                         pxy / fszv * frc], label='b' + str(n))

                    plotHistSqrtSSN(ssn_data, ax1, grpsREFw, grpsObsw, np.round(ssn_data.wAvI[n], decimals=1))

                    ax1.text(0.5, 0.87,
                             'From ' + str(np.round(ssn_data.endPoints['OBS'][n, 0], decimals=2)) + '  to ' + str(
                                 np.round(ssn_data.endPoints['OBS'][n + 1, 0], decimals=2)),
                             horizontalalignment='center',
                             verticalalignment='center', transform=ax1.transAxes)

    fig.savefig(figure_path, bbox_inches='tight')

    print('done.', flush=True)
    print(' ', flush=True)


def histOutline(dataIn, *args, **kwargs):
    """
    Wrapper around the histogram to create an outline that can be used to plot distributions

    :param dataIn:
    :param args:
    :param kwargs:
    :return:
    """

    (histIn, binsIn) = np.histogram(dataIn, *args, **kwargs)

    stepSize = binsIn[1] - binsIn[0]

    bins = np.zeros(len(binsIn) * 2 + 2, dtype=np.float)
    data = np.zeros(len(binsIn) * 2 + 2, dtype=np.float)
    for bb in range(len(binsIn)):
        bins[2 * bb + 1] = binsIn[bb]
        bins[2 * bb + 2] = binsIn[bb] + stepSize
        if bb < len(histIn):
            data[2 * bb + 1] = histIn[bb]
            data[2 * bb + 2] = histIn[bb]

    bins[0] = bins[1]
    bins[-1] = bins[-2]
    data[0] = 0
    data[-1] = 0

    return bins, data


def plotIntervalDistributions(ssn_data,
                              dpi=300,
                              pxx=2300,
                              pxy=1000,
                              padv=50,
                              padh=50,
                              padv2=100,
                              padh2=100):
    """

    :param dpi: Dots per inch in figure
    :param pxx: Horizontal size of each panel in pixels
    :param pxy: Vertical size of each panel in pixels
    :param padv: Vertical padding in pixels at the edge of the figure in pixels
    :param padh: Horizontal padding in pixels at the edge of the figure in pixels
    :param padv2: Vertical padding in pixels between panels
    :param padh2: Horizontal padding in pixels between panels
    """

    font = ssn_data.font
    plt.rc('font', **font)

    print('Creating and saving interval distribution-plots figure...', end="", flush=True)

    figure_path = config.get_file_output_string('08', 'Interval_Distribution_Plots',
                                                ssn_data=ssn_data,
                                                num_type=config.NUM_TYPE,
                                                den_type=config.DEN_TYPE)

    if config.SKIP_PRESENT_PLOTS and os.path.exists(figure_path):
        print("\nFigure at {} already exists.\n"
              " Change the OVERWRITE_OBSERVERS config flag to overwrite existing plots\n".format(
            figure_path))
        return

    frc = 1  # Fraction of the panel devoted to histograms

    nph = 3  # Number of horizontal panels
    npv = int(np.ceil(ssn_data.vldIntr.shape[0] / nph))  # Number of vertical panels

    # Figure sizes in pixels
    fszv = (npv * pxy + 2 * padv + (npv - 1) * padv2)  # Vertical size of figure in inches
    fszh = (nph * pxx + 2 * padh + (nph - 1) * padh2)  # Horizontal size of figure in inches

    # Conversion to relative unites
    ppadv = padv / fszv  # Vertical padding in relative units
    ppadv2 = padv2 / fszv  # Vertical padding in relative units
    ppadh = padh / fszv  # Horizontal padding the edge of the figure in relative units
    ppadh2 = padh2 / fszv  # Horizontal padding between panels in relative units

    # Start Figure
    fig = plt.figure(figsize=(fszh / dpi, fszv / dpi), dpi=dpi)
    for i in range(0, nph):
        for j in range(0, npv):

            n = (nph * j + i)

            # Only add the panel if it exists
            if n < ssn_data.vldIntr.shape[0]:

                # Plot only if the period is valid
                if ssn_data.vldIntr[n]:
                    SIdx = int(ssn_data.bestTh[n][0][3])
                    TIdx = int(ssn_data.bestTh[n][0][4])

                    ax1 = fig.add_axes(
                        [ppadh + i * (pxx / fszh + ppadh2), ppadv + j * (pxy / fszv + ppadv2), pxx / fszh * frc,
                         pxy / fszv * frc], label='b' + str(n))

                    # Calculating Earth Mover's Distance
                    ax1.hist(np.divide(
                        ssn_data.GDObsI[n][
                            TIdx, SIdx, ssn_data.ODObsI[n][TIdx, SIdx, :] / ssn_data.MoLngt >= ssn_data.minObD],
                        ssn_data.ODObsI[n][
                            TIdx, SIdx, ssn_data.ODObsI[n][TIdx, SIdx, :] / ssn_data.MoLngt >= ssn_data.minObD]),
                        bins=(np.arange(0, ssn_data.MoLngt + 2) - 0.5) / ssn_data.MoLngt, density=False, color='0.5',
                        alpha=.6)

                    (xAD, yAD) = histOutline(np.divide(
                        ssn_data.GDREFI[n][
                            TIdx, SIdx, ssn_data.ODREFI[n][TIdx, SIdx, :] / ssn_data.MoLngt >= ssn_data.minObD],
                        ssn_data.ODREFI[n][
                            TIdx, SIdx, ssn_data.ODREFI[n][TIdx, SIdx, :] / ssn_data.MoLngt >= ssn_data.minObD]),
                        bins=(np.arange(0, ssn_data.MoLngt + 2) - 0.5) / ssn_data.MoLngt, density=False)
                    ax1.plot(xAD, yAD, color=ssn_data.Clr[4], linewidth=3)

                    ax1.text(0.02, 0.96, 'From ' + str(np.round(ssn_data.endPoints['OBS'][n, 0], decimals=1)) + ' to '
                             + str(np.round(ssn_data.endPoints['OBS'][n + 1, 0], decimals=1))
                             + '\nbest match: ' + str(np.round(ssn_data.bestTh[n][0][0], decimals=1))
                             + '  Th: ' + str(int(ssn_data.bestTh[n][0][1])), horizontalalignment='left',
                             verticalalignment='top', transform=ax1.transAxes)
                    ax1.set_xlabel('ADF')
                    ax1.set_ylabel('PDF')

    fig.savefig(figure_path, bbox_inches='tight')

    print('done.', flush=True)
    print(' ', flush=True)


def plotMinEMD(ssn_data,
               dpi=300,
               pxx=4000,
               pxy=1000,
               padv=30,
               padh=30,
               padv2=0,
               padh2=0):
    """

    :param dpi: Dots per inch in figure
    :param pxx: Horizontal size of each panel in pixels
    :param pxy: Vertical size of each panel in pixels
    :param padv: Vertical padding in pixels at the edge of the figure in pixels
    :param padh: Horizontal padding in pixels at the edge of the figure in pixels
    :param padv2: Vertical padding in pixels between panels
    :param padh2: Horizontal padding in pixels between panels
    """

    print('Creating and saving minimum EMD figure...', end="", flush=True)

    figure_path = config.get_file_output_string('09', 'Min_EMD',
                                                ssn_data=ssn_data,
                                                num_type=config.NUM_TYPE,
                                                den_type=config.DEN_TYPE)

    if config.SKIP_PRESENT_PLOTS and os.path.exists(figure_path):
        print(
            "\nFigure at {} already exists.\n Change the OVERWRITE_OBSERVERS config flag to overwrite existing plots\n".format(
                figure_path))
        return

    font = ssn_data.font
    plt.rc('font', **font)

    nph = 1  # Number of horizontal panels
    npv = ssn_data.cenPoints['OBS'].shape[0] + 1  # Number of vertical panels

    # Figure sizes in pixels
    fszv = (npv * pxy + 2 * padv + (npv - 1) * padv2)  # Vertical size of figure in inches
    fszh = (nph * pxx + 2 * padh + (nph - 1) * padh2)  # Horizontal size of figure in inches

    # Conversion to relative unites
    ppadv = padv / fszv  # Vertical padding in relative units
    ppadv2 = padv2 / fszv  # Vertical padding in relative units
    ppadh = padh / fszv  # Horizontal padding the edge of the figure in relative units

    # Start Figure
    fig = plt.figure(figsize=(fszh / dpi, fszv / dpi), dpi=dpi)

    # Comparison with RGO
    ax2 = fig.add_axes([ppadh, ppadv, pxx / fszh, pxy / fszv])
    ax2.plot(ssn_data.REF_Grp['FRACYEAR'], ssn_data.REF_Grp['AVGROUPS'], 'r--', linewidth=2, alpha=1)

    # Plotting Observer
    ax2.plot(ssn_data.obsPlt['X'], ssn_data.obsPlt['Y'], color=ssn_data.Clr[0], linewidth=2)

    # Axes properties
    ax2.set_ylabel('Average Number of Groups')
    ax2.set_xlabel('Center of sliding window (Year)')
    ax2.set_xlim(left=np.min(ssn_data.REF_Grp['FRACYEAR']), right=np.max(ssn_data.REF_Grp['FRACYEAR']))
    ax2.set_ylim(bottom=0, top=np.max(ssn_data.REF_Grp['AVGROUPS']) * 1.1)

    # Going through different sub-intervals
    for siInx in range(0, ssn_data.cenPoints['OBS'].shape[0]):

        # Defining mask based on the interval type (rise or decay)
        if ssn_data.cenPoints['OBS'][siInx, 1] > 0:
            cadMaskI = ssn_data.risMask['INDEX']
            cadMask = ssn_data.risMask['PLOT']
        else:
            cadMaskI = ssn_data.decMask['INDEX']
            cadMask = ssn_data.decMask['PLOT']

        # Creating axis
        ax1 = fig.add_axes([ppadh, ppadv + (siInx + 1) * (pxy / fszv + ppadv2), pxx / fszh, pxy / fszv])

        TObsFYr = ssn_data.ObsDat.loc[
            np.logical_and(ssn_data.ObsDat['FRACYEAR'] >= ssn_data.endPoints['OBS'][siInx, 0],
                           ssn_data.ObsDat['FRACYEAR'] < ssn_data.endPoints['OBS'][siInx + 1, 0])
            , 'FRACYEAR'].values.copy()

        # Plot only if period is valid
        if ssn_data.vldIntr[siInx]:
            # Calculating minimum distance for plotting
            x = ssn_data.REF_Grp['FRACYEAR'].values[cadMaskI]
            y = np.amin(ssn_data.EMDD[siInx], axis=0)
            sortIn = np.argsort(y)

            # Plotting Optimization Matrix
            ax1.plot(x, y, color='k', linewidth=3)
            ax1.scatter(x[sortIn[0:ssn_data.NTshifts]], y[sortIn[0:ssn_data.NTshifts]], color='r', s=100, zorder=11)

            # Masking Gaps
            pltMsk = np.logical_not(cadMask)
            ax1.fill_between(ssn_data.REF_Grp['FRACYEAR'], ssn_data.REF_Grp['FRACYEAR'] * 0,
                             y2=(ssn_data.REF_Grp['FRACYEAR'] * 0 + np.min(y) * 10 + 20), where=pltMsk, color='w',
                             zorder=10)  # y2 is the color intensity of the border for earch panel. We added "+20" to get a thin line for the panel according to the observer #563 where min(y) is equal to 0

        # Plotting edges
        ax1.plot(np.array([1, 1]) * np.min(TObsFYr), np.array([0, np.max(y)]), ':', zorder=11, linewidth=3,
                 color=ssn_data.Clr[5 - siInx])
        ax1.plot(np.array([1, 1]) * np.max(TObsFYr), np.array([0, np.max(y)]), ':', zorder=11, linewidth=3,
                 color=ssn_data.Clr[5 - siInx])

        ax2.plot(np.array([1, 1]) * np.min(TObsFYr), np.array([0, np.max(y)]), ':', zorder=11, linewidth=3,
                 color=ssn_data.Clr[5 - siInx])
        ax2.plot(np.array([1, 1]) * np.max(TObsFYr), np.array([0, np.max(y)]), '-', zorder=11, linewidth=1,
                 color=ssn_data.Clr[5 - siInx])
        ax2.plot(np.array([1, 1]) * np.max(TObsFYr), np.array([0, np.max(y)]), ':', zorder=11, linewidth=3,
                 color=ssn_data.Clr[5 - siInx])

        # Axes properties
        ax1.set_ylabel('Distribution Distance')
        ax1.set_xlim(left=np.min(ssn_data.REF_Dat['FRACYEAR']), right=np.max(ssn_data.REF_Dat['FRACYEAR']))
        ax1.set_ylim(bottom=0, top=np.min(y) * 5 + 10)

        ax1.spines['bottom'].set_color(ssn_data.Clr[siInx % 6])
        ax1.spines['bottom'].set_linewidth(3)
        ax1.spines['top'].set_color(ssn_data.Clr[siInx % 6])
        ax1.spines['top'].set_linewidth(3)
        ax1.spines['right'].set_color(ssn_data.Clr[siInx % 6])
        ax1.spines['right'].set_linewidth(3)
        ax1.spines['left'].set_color(ssn_data.Clr[siInx % 6])
        ax1.spines['left'].set_linewidth(3)

        # Adding title
        if siInx == ssn_data.cenPoints['OBS'].shape[0] - 1:
            # ax1.text(0.5, 1.01,'Chi-Square (y-y_exp)^2/(y^2+y_exp^2) for ' + NamObs.capitalize(), horizontalalignment='center', transform = ax1.transAxes)
            ax1.text(0.5, 1.01, 'EMD linear distance for ' + ssn_data.NamObs, horizontalalignment='center',
                     transform=ax1.transAxes)

    fig.savefig(figure_path, bbox_inches='tight')

    print('done.', flush=True)
    print(' ', flush=True)


def plotSimultaneousFit(ssn_data,
                        dpi=300,
                        pxx=4000,
                        pxy=1000,
                        padv=50,
                        padh=50,
                        padv2=0,
                        padh2=0):
    """

    :param dpi: Dots per inch in figure
    :param pxx: Horizontal size of each panel in pixels
    :param pxy: Vertical size of each panel in pixels
    :param padv: Vertical padding in pixels at the edge of the figure in pixels
    :param padh: Horizontal padding in pixels at the edge of the figure in pixels
    :param padv2: Vertical padding in pixels between panels
    :param padh2: Horizontal padding in pixels between panels
    """

    print('Creating and saving simultaneous fit figure...', end="", flush=True)

    figure_path = config.get_file_output_string('10', 'Simultaneous_Fit',
                                                ssn_data=ssn_data,
                                                num_type=config.NUM_TYPE,
                                                den_type=config.DEN_TYPE)

    if config.SKIP_PRESENT_PLOTS and os.path.exists(figure_path):
        print(
            "\nFigure at {} already exists.\n Change the OVERWRITE_OBSERVERS config flag to overwrite existing plots\n".format(
                figure_path))
        return

    font = ssn_data.font
    plt.rc('font', **font)

    # Fraction of the panel devoted to histogram
    if config.NBEST == 1:
        frc = 1.0
    else:
        frc = 0.9

    nph = 1  # Number of horizontal panels
    npv = 2  # Number of vertical panels

    # Figure sizes in pixels
    fszv = (npv * pxy + 2 * padv + (npv - 1) * padv2)  # Vertical size of figure in inches
    fszh = (nph * pxx + 2 * padh + (nph - 1) * padh2)  # Horizontal size of figure in inches

    # Conversion to relative unites
    ppadv = padv / fszv  # Vertical padding in relative units
    ppadv2 = padv2 / fszv  # Vertical padding in relative units
    ppadh = padh / fszv  # Horizontal padding the edge of the figure in relative units

    ## Start Figure
    fig = plt.figure(figsize=(fszh / dpi, fszv / dpi), dpi=dpi)

    # Comparison with RGO
    ax2 = fig.add_axes([ppadh, ppadv, pxx / fszh * frc, pxy / fszv])
    ax2.plot(ssn_data.REF_Grp['FRACYEAR'], ssn_data.REF_Grp['AVGROUPS'], 'r--', linewidth=2, alpha=1)

    # Plotting Observer
    ax2.plot(ssn_data.obsPlt['X'], ssn_data.obsPlt['Y'], color=ssn_data.Clr[0], linewidth=2)

    # Axes properties
    ax2.set_ylabel('Av. Num. of Groups')
    ax2.set_xlabel('Center of sliding window (Year)')
    ax2.set_xlim(left=np.min(ssn_data.REF_Grp['FRACYEAR']), right=np.max(ssn_data.REF_Grp['FRACYEAR']))
    ax2.set_ylim(bottom=0, top=np.max(ssn_data.REF_Grp['AVGROUPS']) * 1.1)

    # Placement of top simultaneous fits
    ax1 = fig.add_axes([ppadh, ppadv + (pxy / fszv + ppadv2), pxx / fszh * frc, pxy / fszv])

    # Going through different sub-intervals
    for siInx in range(0, ssn_data.cenPoints['OBS'].shape[0]):
        TObsFYr = ssn_data.ObsDat.loc[
            np.logical_and(ssn_data.ObsDat['FRACYEAR'] >= ssn_data.endPoints['OBS'][siInx, 0],
                           ssn_data.ObsDat['FRACYEAR'] < ssn_data.endPoints['OBS'][siInx + 1, 0])
            , 'FRACYEAR'].values.copy()

        # Plotting edges
        ax1.plot(np.array([1, 1]) * np.min(TObsFYr), np.array([0, ssn_data.thN * ssn_data.thI]), ':', zorder=11,
                 linewidth=3,
                 color=ssn_data.Clr[5 - siInx])
        ax1.plot(np.array([1, 1]) * np.max(TObsFYr), np.array([0, ssn_data.thN * ssn_data.thI]), '-', zorder=11,
                 linewidth=1,
                 color=ssn_data.Clr[5 - siInx])
        ax1.plot(np.array([1, 1]) * np.max(TObsFYr), np.array([0, ssn_data.thN * ssn_data.thI]), ':', zorder=11,
                 linewidth=3,
                 color=ssn_data.Clr[5 - siInx])

        ax2.plot(np.array([1, 1]) * np.min(TObsFYr), np.array([0, ssn_data.thN * ssn_data.thI]), ':', zorder=11,
                 linewidth=3,
                 color=ssn_data.Clr[5 - siInx])
        ax2.plot(np.array([1, 1]) * np.max(TObsFYr), np.array([0, ssn_data.thN * ssn_data.thI]), '-', zorder=11,
                 linewidth=1,
                 color=ssn_data.Clr[5 - siInx])
        ax2.plot(np.array([1, 1]) * np.max(TObsFYr), np.array([0, ssn_data.thN * ssn_data.thI]), ':', zorder=11,
                 linewidth=3,
                 color=ssn_data.Clr[5 - siInx])

    for i in range(0, config.NBEST):

        # Initialize plot vector
        x = np.array([])

        for siInx in range(0, ssn_data.cenPoints['OBS'].shape[0]):

            # Defining mask based on the interval type (rise or decay)
            if ssn_data.cenPoints['OBS'][siInx, 1] > 0:
                cadMaskI = ssn_data.risMask['INDEX']
            else:
                cadMaskI = ssn_data.decMask['INDEX']

            Year = ssn_data.REF_Dat['FRACYEAR'].values[cadMaskI]

            # Append only if period is valid
            if ssn_data.vldIntr[siInx]:

                # If it is the first interval re-create the array
                if x.shape[0] == 0:
                    x = np.array([Year[ssn_data.EMDComb[siInx + 2, i].astype(np.int)]])
                # Append other sub-intervals
                else:
                    x = np.append(x, Year[ssn_data.EMDComb[siInx + 2, i].astype(np.int)])

                    # Creating matching threshold vector
        y = x * 0 + ssn_data.EMDComb[1, i]

        # Only plot if using more than one theshold
        if config.NBEST == 1:
            alph = 1
        else:
            # Constructing alpha
            alph = np.clip(
                1.1 - (ssn_data.EMDComb[0, i] - np.min(ssn_data.EMDComb[0, :])) / (
                        np.max(ssn_data.EMDComb[0, :]) - np.min(ssn_data.EMDComb[0, :])), 0, 1)

        # Plotting Intervals
        ax1.plot(x, y, 'o:', zorder=11, linewidth=1, color=ssn_data.Clr[2], alpha=alph, markersize=(101 - i) / 8)

    # Axes properties
    ax1.set_ylabel('Area thres. (uHem)')
    ax1.set_xlim(left=np.min(ssn_data.REF_Dat['FRACYEAR']), right=np.max(ssn_data.REF_Dat['FRACYEAR']))
    ax1.set_ylim(bottom=0, top=ssn_data.thN * ssn_data.thI)

    ax1.text(0.5, 1.01, 'Best Simultaneous Fits for ' + ssn_data.NamObs, horizontalalignment='center',
             transform=ax1.transAxes)

    if config.NBEST > 1:
        # Right Distribution
        ax3 = fig.add_axes(
            [ppadh + pxx / fszh * frc, ppadv + (pxy / fszv + ppadv2), pxx / fszh * (1 - frc), pxy / fszv])
        ax3.hist(ssn_data.EMDComb[1, :], bins=np.arange(0, ssn_data.thN) * ssn_data.thI + ssn_data.thI / 2,
                 color=ssn_data.Clr[2], alpha=.6,
                 orientation='horizontal', density=True)
        # ax3.plot(yOD, xOD, color=Clr[2], linewidth=3)

        # # Axes properties
        ax3.set_ylim(bottom=0, top=ssn_data.thN * ssn_data.thI)
        ax3.set_axis_off()

    fig.savefig(figure_path, bbox_inches='tight')

    print('done.', flush=True)
    print(' ', flush=True)


def plotDistributionOfThresholds(ssn_data,
                                 dpi=300,
                                 pxx=3000,
                                 pxy=3000,
                                 padv=50,
                                 padh=50,
                                 padv2=0,
                                 padh2=0):
    """

    :param dpi: Dots per inch in figure
    :param pxx: Horizontal size of each panel in pixels
    :param pxy: Vertical size of each panel in pixels
    :param padv: Vertical padding in pixels at the edge of the figure in pixels
    :param padh: Horizontal padding in pixels at the edge of the figure in pixels
    :param padv2: Vertical padding in pixels between panels
    :param padh2: Horizontal padding in pixels between panels
    """

    font = ssn_data.font
    plt.rc('font', **font)

    print('Creating and saving distribution of thresholds for different intervals figure...', end="", flush=True)

    figure_path = config.get_file_output_string('11', 'Distribution_of_Thresholds',
                                                ssn_data=ssn_data,
                                                num_type=config.NUM_TYPE,
                                                den_type=config.DEN_TYPE)

    if config.SKIP_PRESENT_PLOTS and os.path.exists(figure_path):
        print(
            "\nFigure at {} already exists.\n Change the OVERWRITE_OBSERVERS config flag to overwrite existing plots\n".format(
                figure_path))
        return

    # Distribution Plots of threshold and distance
    frc = 0.8  # Fraction of the panel devoted to histograms

    nph = 1  # Number of horizontal panels
    npv = 1  # Number of vertical panels

    # Figure sizes in pixels
    fszv = (npv * pxy + 2 * padv + (npv - 1) * padv2)  # Vertical size of figure in inches
    fszh = (nph * pxx + 2 * padh + (nph - 1) * padh2)  # Horizontal size of figure in inches

    # Conversion to relative unites
    ppadv = padv / fszv  # Vertical padding in relative units
    ppadh = padh / fszv  # Horizontal padding the edge of the figure in relative units

    ## Start Figure
    fig = plt.figure(figsize=(fszh / dpi, fszv / dpi))

    # Top Distribution
    axd = fig.add_axes([ppadh, ppadv + pxy / fszv * frc, pxx / fszh * frc, pxy / fszv * (1 - frc)])
    axd.hist(ssn_data.EMDComb[0, :],
             bins=(np.arange(0, config.NBEST, 2)) / config.NBEST * (
                     np.ceil(np.max(ssn_data.EMDComb[0, :])) - np.floor(np.min(ssn_data.EMDComb[0, :])))
                  + np.floor(np.min(ssn_data.EMDComb[0, :])), color=ssn_data.Clr[4], alpha=.6, density=True)

    # Axes properties
    axd.set_xlim(left=np.floor(np.min(ssn_data.EMDComb[0, :])), right=np.ceil(np.max(ssn_data.EMDComb[0, :])))
    axd.set_axis_off()

    # Right Distribution
    ax2 = fig.add_axes([ppadh + pxx / fszh * frc, ppadv, pxx / fszh * frc * (1 - frc), pxy / fszv * frc])
    ax2.hist(ssn_data.EMDComb[1, :], bins=np.arange(0, ssn_data.thN, ssn_data.thI * 2), color=ssn_data.Clr[2], alpha=.6,
             orientation='horizontal', density=True)

    # # Axes properties
    ax2.set_ylim(bottom=0, top=ssn_data.thN * ssn_data.thI)
    ax2.set_axis_off()

    # Scatter Plot
    ax1 = fig.add_axes([ppadh, ppadv, pxx / fszh * frc, pxy / fszv * frc], sharex=axd)
    ax1.scatter(ssn_data.EMDComb[0, :], ssn_data.EMDComb[1, :], color="0.25", edgecolor="k", alpha=0.1, s=100,
                linewidths=2)

    ax1.plot(np.array([np.floor(np.min(ssn_data.EMDComb[0, :])), np.ceil(np.max(ssn_data.EMDComb[0, :]))]),
             np.array([1, 1]) * ssn_data.wAv,
             '--'
             , color=ssn_data.Clr[4], linewidth=3)
    ax1.plot(np.array([np.floor(np.min(ssn_data.EMDComb[0, :])), np.ceil(np.max(ssn_data.EMDComb[0, :]))]),
             np.array([1, 1]) * ssn_data.wAv - ssn_data.wSD, ':'
             , color=ssn_data.Clr[4], linewidth=2)
    ax1.plot(np.array([np.floor(np.min(ssn_data.EMDComb[0, :])), np.ceil(np.max(ssn_data.EMDComb[0, :]))]),
             np.array([1, 1]) * ssn_data.wAv + ssn_data.wSD, ':'
             , color=ssn_data.Clr[4], linewidth=2)

    # Axes properties
    ax1.set_ylabel('Area threshold (uHem)')
    ax1.text(1.02, 0.52, 'Area threshold (uHem)', horizontalalignment='center', transform=ax1.transAxes,
             rotation='vertical', verticalalignment='center')
    ax1.set_xlabel('EMD')
    ax1.text(0.5, 1.01, 'EMD for ' + ssn_data.NamObs, horizontalalignment='center', transform=ax1.transAxes)
    ax1.set_xlim(left=np.floor(np.min(ssn_data.EMDComb[0, :])), right=np.ceil(np.max(ssn_data.EMDComb[0, :])))
    ax1.set_ylim(bottom=0, top=ssn_data.thN * ssn_data.thI)

    fig.savefig(figure_path, bbox_inches='tight')

    print('done.', flush=True)
    print(' ', flush=True)


def plotSingleThresholdDistributions(ssn_data,
                                     dpi=300,
                                     pxx=2300,
                                     pxy=1000,
                                     padv=50,
                                     padh=50,
                                     padv2=100,
                                     padh2=100):
    """

    :param dpi: Dots per inch in figure
    :param pxx: Horizontal size of each panel in pixels
    :param pxy: Vertical size of each panel in pixels
    :param padv: Vertical padding in pixels at the edge of the figure in pixels
    :param padh: Horizontal padding in pixels at the edge of the figure in pixels
    :param padv2: Vertical padding in pixels between panels
    :param padh2: Horizontal padding in pixels between panels
    """

    font = ssn_data.font
    plt.rc('font', **font)

    print('Creating and saving interval distribution-plots figure...', end="", flush=True)

    figure_path = config.get_file_output_string('12', 'Single_Threshold_Distribution_Plot',
                                                ssn_data=ssn_data,
                                                num_type=config.NUM_TYPE,
                                                den_type=config.DEN_TYPE)

    if config.SKIP_PRESENT_PLOTS and os.path.exists(figure_path):
        print("\nFigure at {} already exists.\n"
              " Change the OVERWRITE_OBSERVERS config flag to overwrite existing plots\n".format(
            figure_path))
        return

    frc = 1  # Fraction of the panel devoted to histograms

    nph = 1  # Number of horizontal panels
    npv = 1  # Number of vertical panels

    # Figure sizes in pixels
    fszv = (npv * pxy + 2 * padv + (npv - 1) * padv2)  # Vertical size of figure in inches
    fszh = (nph * pxx + 2 * padh + (nph - 1) * padh2)  # Horizontal size of figure in inches

    # Conversion to relative unites
    ppadv = padv / fszv  # Vertical padding in relative units
    ppadh = padh / fszv  # Horizontal padding the edge of the figure in relative units

    TIdx = int(ssn_data.EMDComb[1, 0])
    ADFObsI = np.array([])
    ADFREFI = np.array([])

    txt1 = 'Real Loc. ->  '
    txt2 = 'Optimal   ->  '

    # Joining ADF from all sub-interval for the specified shifts
    for siInx in range(0, ssn_data.cenPoints['OBS'].shape[0]):

        # Defining mask based on the interval type (rise or decay)
        if ssn_data.cenPoints['OBS'][siInx, 1] > 0:
            cadMaskI = ssn_data.risMask['INDEX']
        else:
            cadMaskI = ssn_data.decMask['INDEX']

        Year = ssn_data.REF_Grp['FRACYEAR'].values[cadMaskI]

        # Append only if period is valid
        if ssn_data.vldIntr[siInx]:
            tmpInx = int(ssn_data.EMDComb[siInx + 2, 0])

            TObsFYr = ssn_data.ObsDat.loc[
                np.logical_and(ssn_data.ObsDat['FRACYEAR'] >= ssn_data.endPoints['OBS'][siInx, 0],
                               ssn_data.ObsDat['FRACYEAR'] < ssn_data.endPoints['OBS'][siInx + 1, 0])
                , 'FRACYEAR'].values.copy()

            txt1 = txt1 + str(siInx + 1) + ': ' + str(
                np.round((np.min(TObsFYr) + np.max(TObsFYr)) / 2, decimals=1)) + '  '
            txt2 = txt2 + str(siInx + 1) + ': ' + str(
                np.round(Year[ssn_data.EMDComb[siInx + 2, 0].astype(np.int)], decimals=1)) + '  '
            # If it is the first interval re-create the arrays
            if ADFObsI.shape[0] == 0:
                ADFObsI = np.divide(
                    ssn_data.GDObsI[siInx][
                        TIdx, tmpInx, ssn_data.ODObsI[siInx][TIdx, tmpInx, :] / ssn_data.MoLngt >= ssn_data.minObD],
                    ssn_data.ODObsI[siInx][
                        TIdx, tmpInx, ssn_data.ODObsI[siInx][TIdx, tmpInx, :] / ssn_data.MoLngt >= ssn_data.minObD])

                ADFREFI = np.divide(
                    ssn_data.GDREFI[siInx][
                        TIdx, tmpInx, ssn_data.ODREFI[siInx][TIdx, tmpInx, :] / ssn_data.MoLngt >= ssn_data.minObD],
                    ssn_data.ODREFI[siInx][
                        TIdx, tmpInx, ssn_data.ODREFI[siInx][TIdx, tmpInx, :] / ssn_data.MoLngt >= ssn_data.minObD])

            # If not, append ADF from all sub-interval for the specified shifts
            else:
                ADFObsI = np.append(ADFObsI, np.divide(
                    ssn_data.GDObsI[siInx][
                        TIdx, tmpInx, ssn_data.ODObsI[siInx][TIdx, tmpInx, :] / ssn_data.MoLngt >= ssn_data.minObD],
                    ssn_data.ODObsI[siInx][
                        TIdx, tmpInx, ssn_data.ODObsI[siInx][TIdx, tmpInx, :] / ssn_data.MoLngt >= ssn_data.minObD]))

                ADFREFI = np.append(ADFREFI, np.divide(
                    ssn_data.GDREFI[siInx][
                        TIdx, tmpInx, ssn_data.ODREFI[siInx][TIdx, tmpInx, :] / ssn_data.MoLngt >= ssn_data.minObD],
                    ssn_data.ODREFI[siInx][
                        TIdx, tmpInx, ssn_data.ODREFI[siInx][TIdx, tmpInx, :] / ssn_data.MoLngt >= ssn_data.minObD]))

    # Start Figure
    fig = plt.figure(figsize=(fszh / dpi, fszv / dpi))

    ax1 = fig.add_axes([ppadh, ppadv, pxx / fszh * frc, pxy / fszv * frc])

    # Calculating Earth Mover's Distance
    ax1.hist(ADFObsI,
             bins=(np.arange(0, ssn_data.MoLngt + 2) - 0.5) / ssn_data.MoLngt, density=False, color='0.5', alpha=.6)

    (xAD, yAD) = histOutline(ADFREFI,
                             bins=(np.arange(0, ssn_data.MoLngt + 2) - 0.5) / ssn_data.MoLngt, density=False)
    ax1.plot(xAD, yAD, color=ssn_data.Clr[4], linewidth=3)

    ax1.text(0.015, 0.96, txt1 + '\n' + txt2 + '\nTh: ' + str(int(ssn_data.wAv)), horizontalalignment='left',
             verticalalignment='top', transform=ax1.transAxes)
    ax1.set_title('Single threshold - Best distribution match')
    ax1.set_xlabel('ADF')
    ax1.set_ylabel('PDF')

    fig.savefig(figure_path, bbox_inches='tight')

    print('done.', flush=True)
    print(' ', flush=True)


def plotSingleThresholdScatterPlot(ssn_data,
                                   dpi=300,
                                   pxx=2500,
                                   pxy=2500,
                                   padv=50,
                                   padh=50,
                                   padv2=0,
                                   padh2=0):
    """

    :param dpi: Dots per inch in figure
    :param pxx: Horizontal size of each panel in pixels
    :param pxy: Vertical size of each panel in pixels
    :param padv: Vertical padding in pixels at the edge of the figure in pixels
    :param padh: Horizontal padding in pixels at the edge of the figure in pixels
    :param padv2: Vertical padding in pixels between panels
    :param padh2: Horizontal padding in pixels between panels
    """

    font = ssn_data.font
    plt.rc('font', **font)

    print('Creating and saving scatterplot of overlap...', end="",
          flush=True)

    figure_path = config.get_file_output_string('13', 'Single_Threshold_ScatterPlot',
                                                ssn_data=ssn_data,
                                                num_type=config.NUM_TYPE,
                                                den_type=config.DEN_TYPE)

    if config.SKIP_PRESENT_PLOTS and os.path.exists(figure_path):
        print(
            "\nFigure at {} already exists.\n Change the OVERWRITE_OBSERVERS config flag to overwrite existing plots\n".format(
                figure_path))
        return

    # Test if there is any overlap
    if (np.min(ssn_data.REF_Dat['ORDINAL']) <= np.min(ssn_data.ObsDat['ORDINAL'])) or (
            np.max(ssn_data.REF_Dat['ORDINAL']) >= np.max(ssn_data.ObsDat['ORDINAL'])):
        # Calculating number of groups in reference data for given threshold
        grpsREFw = np.nansum(
            np.greater(ssn_data.REF_Dat.values[:, 3:ssn_data.REF_Dat.values.shape[1] - 3], ssn_data.wAv),
            axis=1).astype(float)
        grpsREFw[np.isnan(ssn_data.REF_Dat['AREA1'])] = np.nan

        # Selecting the days of overlap with calibrated observer
        grpsREFw = grpsREFw[np.in1d(ssn_data.REF_Dat['ORDINAL'].values, ssn_data.ObsDat['ORDINAL'].values)]
        grpsObsw = ssn_data.ObsDat.loc[
            np.in1d(ssn_data.ObsDat['ORDINAL'].values, ssn_data.REF_Dat['ORDINAL'].values), 'GROUPS'].values

        # Removing NaNs    
        grpsREFw = grpsREFw[np.isfinite(grpsObsw)]
        grpsObsw = grpsObsw[np.isfinite(grpsObsw)]

        grpsObsw = grpsObsw[np.isfinite(grpsREFw)]
        grpsREFw = grpsREFw[np.isfinite(grpsREFw)]

        nph = 1  # Number of horizontal panels
        npv = 1  # Number of vertical panels

        # Figure sizes in pixels
        fszv = (npv * pxy + 2 * padv + (npv - 1) * padv2)  # Vertical size of figure in inches
        fszh = (nph * pxx + 2 * padh + (nph - 1) * padh2)  # Horizontal size of figure in inches

        # Conversion to relative unites
        ppadv = padv / fszv  # Vertical padding in relative units
        ppadh = padh / fszv  # Horizontal padding the edge of the figure in relative units

        # Start Figure
        fig = plt.figure(figsize=(fszh / dpi, fszv / dpi))

        # Average group number
        ax1 = fig.add_axes([ppadh, ppadv, pxx / fszh, pxy / fszv])

        plotHistSqrtSSN(ssn_data, ax1, grpsREFw, grpsObsw, np.round(ssn_data.wAv, decimals=1))

        ax1.set_title('Single threshold - All days of overlap')

        fig.savefig(figure_path, bbox_inches='tight')

        print('done.', flush=True)
        print(' ', flush=True)


def plotMultiThresholdScatterPlot(ssn_data,
                                  dpi=300,
                                  pxx=2500,
                                  pxy=2500,
                                  padv=50,
                                  padh=50,
                                  padv2=0,
                                  padh2=0):
    """

    :param dpi: Dots per inch in figure
    :param pxx: Horizontal size of each panel in pixels
    :param pxy: Vertical size of each panel in pixels
    :param padv: Vertical padding in pixels at the edge of the figure in pixels
    :param padh: Horizontal padding in pixels at the edge of the figure in pixels
    :param padv2: Vertical padding in pixels between panels
    :param padh2: Horizontal padding in pixels between panels
    """

    font = ssn_data.font
    plt.rc('font', **font)

    tcalRef = np.concatenate(ssn_data.calRef, axis=0)
    tcalObs = np.concatenate(ssn_data.calObs, axis=0)

    # Only if there is at leas one interval that is valid
    if tcalRef.shape[0] > 1:

        print('Creating and saving scatterplot of overlap with different thresholds...', end="",
              flush=True)

        figure_path = config.get_file_output_string('14', 'Multi_Threshold_ScatterPlot',
                                                    ssn_data=ssn_data,
                                                    num_type=config.NUM_TYPE,
                                                    den_type=config.DEN_TYPE)

        if config.SKIP_PRESENT_PLOTS and os.path.exists(figure_path):
            print(
                "\nFigure at {} already exists.\n"
                " Change the OVERWRITE_OBSERVERS config flag to overwrite existing plots\n".format(figure_path))
            return

        nph = 1  # Number of horizontal panels
        npv = 1  # Number of vertical panels

        # Figure sizes in pixels
        fszv = (npv * pxy + 2 * padv + (npv - 1) * padv2)  # Vertical size of figure in inches
        fszh = (nph * pxx + 2 * padh + (nph - 1) * padh2)  # Horizontal size of figure in inches

        # Conversion to relative unites
        ppadv = padv / fszv  # Vertical padding in relative units
        ppadh = padh / fszv  # Horizontal padding the edge of the figure in relative units
        ppadh2 = padh2 / fszv  # Horizontal padding between panels in relative units

        # Start Figure
        fig = plt.figure(figsize=(fszh / dpi, fszv / dpi))

        # Calculate R^2 and residual using only valid periods
        calRefN = np.array([0])
        calObsN = np.array([0])

        for n in range(0, ssn_data.cenPoints['OBS'].shape[0]):

            # Plot only if the period is valid and has overlap
            if ssn_data.vldIntr[n] and np.sum(
                    np.logical_and(ssn_data.REF_Dat['FRACYEAR'] >= ssn_data.endPoints['OBS'][n, 0],
                                   ssn_data.REF_Dat['FRACYEAR'] < ssn_data.endPoints['OBS'][
                                       n + 1, 0])) > 0:
                # Calculating number of groups in reference data for given threshold
                grpsREFw = np.nansum(
                    np.greater(ssn_data.REF_Dat.values[:, 3:ssn_data.REF_Dat.values.shape[1] - 3], ssn_data.wAv),
                    axis=1).astype(float)
                grpsREFw[np.isnan(ssn_data.REF_Dat['AREA1'])] = np.nan

                # Selecting observer's interval
                TObsDat = ssn_data.ObsDat.loc[
                    np.logical_and(ssn_data.ObsDat['FRACYEAR'] >= ssn_data.endPoints['OBS'][n, 0],
                                   ssn_data.ObsDat['FRACYEAR'] < ssn_data.endPoints['OBS'][n + 1, 0])
                    , 'GROUPS'].values.copy()
                TObsOrd = ssn_data.ObsDat.loc[
                    np.logical_and(ssn_data.ObsDat['FRACYEAR'] >= ssn_data.endPoints['OBS'][n, 0],
                                   ssn_data.ObsDat['FRACYEAR'] < ssn_data.endPoints['OBS'][n + 1, 0])
                    , 'ORDINAL'].values.copy()

                # Selecting the days of overlap with calibrated observer
                grpsREFw = grpsREFw[np.in1d(ssn_data.REF_Dat['ORDINAL'].values, TObsOrd)]
                grpsObsw = TObsDat[np.in1d(TObsOrd, ssn_data.REF_Dat['ORDINAL'].values)]

                # Removing NaNs
                grpsREFw = grpsREFw[np.isfinite(grpsObsw)]
                grpsObsw = grpsObsw[np.isfinite(grpsObsw)]

                grpsObsw = grpsObsw[np.isfinite(grpsREFw)]
                grpsREFw = grpsREFw[np.isfinite(grpsREFw)]

                # Appending to calibrated arrays?
                calRefN = np.append(calRefN, grpsREFw)
                calObsN = np.append(calObsN, grpsObsw)

        ax1 = fig.add_axes([ppadh, ppadv, pxx / fszh, pxy / fszv], label='b1')

        plotHistSqrtSSN(ssn_data, ax1, calRefN, calObsN, np.round(ssn_data.wAv, decimals=1))

        # Average group number
        ax2 = fig.add_axes([ppadh + (pxx / fszh + ppadh2), ppadv, pxx / fszh, pxy / fszv], label='b2')

        plotHistSqrtSSN(ssn_data, ax2, tcalRef, tcalObs, 'Variable')

    fig.savefig(figure_path, bbox_inches='tight')

    print('done.', flush=True)
    print(' ', flush=True)


def plotSmoothedSeries(ssn_data,
                       dpi=300,
                       pxx=4000,
                       pxy=1500,
                       padv=50,
                       padh=50,
                       padv2=0,
                       padh2=0):
    """

    :param dpi: Dots per inch in figure
    :param pxx: Horizontal size of each panel in pixels
    :param pxy: Vertical size of each panel in pixels
    :param padv: Vertical padding in pixels at the edge of the figure in pixels
    :param padh: Horizontal padding in pixels at the edge of the figure in pixels
    :param padv2: Vertical padding in pixels between panels
    :param padh2: Horizontal padding in pixels between panels
    """

    font = ssn_data.font
    plt.rc('font', **font)

    tcalRef = np.concatenate(ssn_data.calRef, axis=0)

    if tcalRef.shape[0] > 1:

        print('Creating and saving smoothed series comparing thresholded reference with observer...', end="",
              flush=True)

        figure_path = config.get_file_output_string('15', 'SmoothedSeriesPlot',
                                                    ssn_data=ssn_data,
                                                    num_type=config.NUM_TYPE,
                                                    den_type=config.DEN_TYPE)

        if config.SKIP_PRESENT_PLOTS and os.path.exists(figure_path):
            print("\nFigure at {} already exists.\n"
                  " Change the OVERWRITE_OBSERVERS config flag to overwrite existing plots\n".format(
                figure_path))
            return

        # Creating variables for plotting
        Grp_Comp = ssn_data.Grp_Comp
        maxplt = np.max(
            Grp_Comp.loc[np.in1d(ssn_data.REF_Dat['ORDINAL'].values, ssn_data.ObsDat['ORDINAL'].values), 'GROUPS'])

        nph = 1  # Number of horizontal panels
        npv = 2  # Number of vertical panels

        # Figure sizes in pixels
        fszv = (npv * pxy + 2 * padv + (npv - 1) * padv2)  # Vertical size of figure in inches
        fszh = (nph * pxx + 2 * padh + (nph - 1) * padh2)  # Horizontal size of figure in inches

        # Conversion to relative unites
        ppadv = padv / fszv  # Vertical padding in relative units
        ppadh = padh / fszv  # Horizontal padding the edge of the figure in relative units

        ## Start Figure
        fig = plt.figure(figsize=(fszh / dpi, fszv / dpi), dpi=dpi)
        ax2 = fig.add_axes([ppadh, ppadv + pxy / fszv, pxx / fszh, pxy / fszv])

        pltx = Grp_Comp['FRACYEAR']

        ax2.plot(pltx, Grp_Comp['GROUPS'], 'r--', linewidth=2, alpha=1)
        ax2.plot(pltx, Grp_Comp['SINGLETH'], 'k', linewidth=2, alpha=0.15)
        ax2.plot(pltx, Grp_Comp['SINGLETHVI'], 'k:', linewidth=4, alpha=1)

        ax2.plot(pltx, Grp_Comp['CALOBS'], color=ssn_data.Clr[4], linewidth=4, alpha=1)

        ax2.set_xlim(left=np.min(ssn_data.ObsDat['FRACYEAR']) - 7, right=np.max(ssn_data.ObsDat['FRACYEAR']) + 7)
        ax2.set_ylim(bottom=0, top=maxplt * 1.25)
        ax2.xaxis.tick_top()
        ax2.set_ylabel('Average Number of Groups')

        ax2.text(0.5, 0.05, 'Th:' + str(np.round(ssn_data.wAv, decimals=1)), horizontalalignment='center',
                 verticalalignment='center', transform=ax2.transAxes)
        ax2.legend(
            ['Smoothed Ref. GN', 'Smoothed Ref. GN - Single Threshold', 'Smoothed Ref. GN - Single Threshold Valid',
             'Smoothed GN for ' + ssn_data.NamObs.capitalize()], loc='upper center', ncol=2, frameon=True,
            edgecolor='none',
            fontsize=18)

        MRE = np.round(np.nanmean(Grp_Comp['SINGLETHVI'] - Grp_Comp['CALOBS']) / np.max(Grp_Comp['CALOBS']),
                       decimals=2)
        ax2.text(0.005, 0.05, 'MNE:' + str(MRE), horizontalalignment='left', verticalalignment='center',
                 transform=ax2.transAxes)

        ax1 = fig.add_axes([ppadh, ppadv, pxx / fszh, pxy / fszv])

        # Plotting Observer
        ax1.plot(pltx, Grp_Comp['GROUPS'], 'r--', linewidth=2, alpha=1)
        ax1.plot(pltx, Grp_Comp['SINGLETH'], 'k', linewidth=2, alpha=0.15)
        ax1.plot(pltx, Grp_Comp['MULTITH'], color=ssn_data.Clr[2], linestyle=':', linewidth=4, alpha=1)

        ax1.plot(pltx, Grp_Comp['CALOBSVI'], color=ssn_data.Clr[4], linewidth=4, alpha=1)

        ax1.set_xlim(left=np.min(ssn_data.ObsDat['FRACYEAR']) - 7, right=np.max(ssn_data.ObsDat['FRACYEAR']) + 7)
        ax1.set_ylim(bottom=0, top=maxplt * 1.25)
        ax1.set_ylabel('Average Number of Groups')

        ax1.legend(['Smoothed Ref. GN', 'Smoothed Ref. GN - Single Threshold', 'Smoothed Ref. GN - Multi-Threshold',
                    'Smoothed GN for ' + ssn_data.NamObs.capitalize()], loc='upper center', ncol=2, frameon=True,
                   edgecolor='none',
                   fontsize=18)

        MRE = np.round(np.nanmean(Grp_Comp['MULTITH'] - Grp_Comp['CALOBSVI']) / np.max(Grp_Comp['CALOBS']),
                       decimals=2)
        ax1.text(0.005, 0.05, 'MNE:' + str(MRE), horizontalalignment='left', verticalalignment='center',
                 transform=ax1.transAxes)

        for Idx in range(0, ssn_data.cenPoints['OBS'].shape[0]):
            if ssn_data.vldIntr[Idx]:
                ax1.fill([ssn_data.endPoints['OBS'][Idx, 0], ssn_data.endPoints['OBS'][Idx, 0],
                          ssn_data.endPoints['OBS'][Idx + 1, 0], ssn_data.endPoints['OBS'][Idx + 1, 0]],
                         [0, maxplt * 1.25, maxplt * 1.25, 0], color=ssn_data.Clr[1 + np.mod(Idx, 2) * 2], alpha=0.2,
                         linestyle=None)
                ax1.text(ssn_data.cenPoints['OBS'][Idx, 0], maxplt * 0.05,
                         'Th:' + str(np.round(ssn_data.wAvI[Idx], decimals=1)),
                         horizontalalignment='center', verticalalignment='center')

    fig.savefig(figure_path, bbox_inches='tight')

    print('done.', flush=True)
    print(' ', flush=True)<|MERGE_RESOLUTION|>--- conflicted
+++ resolved
@@ -905,12 +905,7 @@
                              where=pltMsk, color='w', zorder=10)
 
             # Adding best points
-<<<<<<< HEAD
-            bestTh.append(OpMat[1:config.NBEST+1,:])
-
-=======
             bestTh.append(OpMat[1:config.NBEST + 1, :])
->>>>>>> 4ee10311
 
         # If period not valid store an empty array
         else:
